//
//  ========================================================================
//  Copyright (c) 1995-2017 Mort Bay Consulting Pty. Ltd.
//  ------------------------------------------------------------------------
//  All rights reserved. This program and the accompanying materials
//  are made available under the terms of the Eclipse Public License v1.0
//  and Apache License v2.0 which accompanies this distribution.
//
//      The Eclipse Public License is available at
//      http://www.eclipse.org/legal/epl-v10.html
//
//      The Apache License v2.0 is available at
//      http://www.opensource.org/licenses/apache2.0.php
//
//  You may elect to redistribute this code under either of these licenses.
//  ========================================================================
//

package org.eclipse.jetty.maven.plugin;

<<<<<<< HEAD
import java.io.BufferedOutputStream;
=======
import org.apache.maven.artifact.Artifact;
import org.apache.maven.plugin.MojoExecutionException;
import org.apache.maven.plugin.MojoFailureException;
import org.apache.maven.plugins.annotations.Parameter;
import org.apache.maven.project.MavenProject;
import org.codehaus.plexus.util.StringUtils;
import org.eclipse.jetty.util.PathWatcher;
import org.eclipse.jetty.util.PathWatcher.PathWatchEvent;
import org.eclipse.jetty.util.resource.Resource;
import org.eclipse.jetty.webapp.WebAppContext;

>>>>>>> 064feacc
import java.io.File;
import java.io.FileOutputStream;
import java.io.IOException;
import java.io.OutputStream;
import java.net.URL;
import java.nio.file.Paths;
import java.util.ArrayList;
import java.util.Collection;
import java.util.Date;
import java.util.HashSet;
import java.util.Iterator;
import java.util.List;
import java.util.Properties;
import java.util.Set;

<<<<<<< HEAD
import org.apache.maven.artifact.Artifact;
import org.apache.maven.plugin.MojoExecutionException;
import org.apache.maven.plugin.MojoFailureException;
import org.eclipse.jetty.util.PathWatcher;
import org.eclipse.jetty.util.PathWatcher.PathWatchEvent;
import org.eclipse.jetty.util.resource.JarResource;
import org.eclipse.jetty.util.resource.Resource;
import org.eclipse.jetty.util.resource.ResourceCollection;
import org.eclipse.jetty.webapp.WebAppContext;

=======
>>>>>>> 064feacc
/**
 *  This goal is used in-situ on a Maven project without first requiring that the project 
 *  is assembled into a war, saving time during the development cycle.
 *  <p>
 *  The plugin forks a parallel lifecycle to ensure that the "compile" phase has been completed before invoking Jetty. This means
 *  that you do not need to explicity execute a "mvn compile" first. It also means that a "mvn clean jetty:run" will ensure that
 *  a full fresh compile is done before invoking Jetty.
 *  <p>
 *  Once invoked, the plugin can be configured to run continuously, scanning for changes in the project and automatically performing a 
 *  hot redeploy when necessary. This allows the developer to concentrate on coding changes to the project using their IDE of choice and have those changes
 *  immediately and transparently reflected in the running web container, eliminating development time that is wasted on rebuilding, reassembling and redeploying.
 *  <p>
 *  You may also specify the location of a jetty.xml file whose contents will be applied before any plugin configuration.
 *  This can be used, for example, to deploy a static webapp that is not part of your maven build. 
 *  <p>
 *  There is a <a href="http://www.eclipse.org/jetty/documentation/current/maven-and-jetty.html">reference guide</a> to the configuration parameters for this plugin.
 * 
 * @goal run
 * @requiresDependencyResolution test
 * @execute phase="test-compile"
 * @description Runs jetty directly from a maven project
 */
public class JettyRunMojo extends AbstractJettyMojo
{
    public static final String DEFAULT_WEBAPP_SRC = "src"+File.separator+"main"+File.separator+"webapp";
    public static final String FAKE_WEBAPP = "webapp-tmp";
    
    

    /**
     * If true, the &lt;testOutputDirectory&gt;
     * and the dependencies of &lt;scope&gt;test&lt;scope&gt;
     * will be put first on the runtime classpath.
     * 
     * @parameter alias="useTestClasspath" default-value="false"
     */
    protected boolean useTestScope;
    
  
    /**
     * The default location of the web.xml file. Will be used
     * if &lt;webApp&gt;&lt;descriptor&gt; is not set.
     * 
     * @parameter default-value="${maven.war.webxml}"
     * @readonly
     */
    protected String webXml;
    
    
    /**
     * The directory containing generated classes.
     *
     * @parameter default-value="${project.build.outputDirectory}"
     * @required
     * 
     */
    protected File classesDirectory;
    
    /**
     * An optional pattern for includes/excludes of classes in the classesDirectory
     * @parameter
     */
    protected ScanPattern scanClassesPattern;
    
    
    
    
    /**
     * The directory containing generated test classes.
     * 
     * @parameter default-value="${project.build.testOutputDirectory}"
     * @required
     */
    protected File testClassesDirectory;
    
    /**
     * An optional pattern for includes/excludes of classes in the testClassesDirectory
     * @parameter
     */
    protected ScanPattern scanTestClassesPattern;
    
   
    
    /**
     * Root directory for all html/jsp etc files
     *
     * @parameter default-value="${maven.war.src}"
     * 
     */
    protected File webAppSourceDirectory;
    
 
    /**
     * List of files or directories to additionally periodically scan for changes. Optional.
     * @parameter
     */
    protected File[] scanTargets;
    
    
    /**
     * List of directories with ant-style &lt;include&gt; and &lt;exclude&gt; patterns
     * for extra targets to periodically scan for changes. Can be used instead of,
     * or in conjunction with &lt;scanTargets&gt;.Optional.
     * @parameter
     */
    protected ScanTargetPattern[] scanTargetPatterns;

    
    /**
     * maven-war-plugin reference
     */
    protected WarPluginInfo warPluginInfo;
    
    
    /**
     * List of deps that are wars
     */
    protected List<Artifact> warArtifacts;
<<<<<<< HEAD
    
    
    protected Resource originalBaseResource;
    
    
    
=======

    @Parameter(defaultValue = "${reactorProjects}", readonly = true, required = true)
    private List<MavenProject> reactorProjects;

>>>>>>> 064feacc
    /** 
     * @see org.eclipse.jetty.maven.plugin.AbstractJettyMojo#execute()
     */
    @Override
    public void execute() throws MojoExecutionException, MojoFailureException
    {
        if ( !"war".equals( project.getPackaging() ) || skip )
        {
            return;
        }
        warPluginInfo = new WarPluginInfo(project);
        super.execute();
    }
    
    
    
    
    /**
     * Verify the configuration given in the pom.
     * 
     * @see AbstractJettyMojo#checkPomConfiguration()
     */
    public void checkPomConfiguration () throws MojoExecutionException
    {
        // check the location of the static content/jsps etc
        try
        {
            if ((webAppSourceDirectory == null) || !webAppSourceDirectory.exists())
            {  
                getLog().info("webAppSourceDirectory"+(webAppSourceDirectory == null ? " not set." : (webAppSourceDirectory.getAbsolutePath()+" does not exist."))+" Trying "+DEFAULT_WEBAPP_SRC);
                webAppSourceDirectory = new File (project.getBasedir(), DEFAULT_WEBAPP_SRC);             
                if (!webAppSourceDirectory.exists())
                {
                    getLog().info("webAppSourceDirectory "+webAppSourceDirectory.getAbsolutePath()+" does not exist. Trying "+project.getBuild().getDirectory()+File.separator+FAKE_WEBAPP);
                    
                    //try last resort of making a fake empty dir
                    File target = new File(project.getBuild().getDirectory());
                    webAppSourceDirectory = new File(target, FAKE_WEBAPP);
                    if (!webAppSourceDirectory.exists())
                        webAppSourceDirectory.mkdirs();              
                }
            }
            else
                getLog().info( "Webapp source directory = " + webAppSourceDirectory.getCanonicalPath());
        }
        catch (IOException e)
        {
            throw new MojoExecutionException("Webapp source directory does not exist", e);
        }
        
        // check reload mechanic
        if ( !"automatic".equalsIgnoreCase( reload ) && !"manual".equalsIgnoreCase( reload ) )
        {
            throw new MojoExecutionException( "invalid reload mechanic specified, must be 'automatic' or 'manual'" );
        }
        else
        {
            getLog().info("Reload Mechanic: " + reload );
        }


        // check the classes to form a classpath with
        try
        {
            //allow a webapp with no classes in it (just jsps/html)
            if (classesDirectory != null)
            {
                if (!classesDirectory.exists())
                    getLog().info( "Classes directory "+ classesDirectory.getCanonicalPath()+ " does not exist");
                else
                    getLog().info("Classes = " + classesDirectory.getCanonicalPath());
            }
            else
                getLog().info("Classes directory not set");         
        }
        catch (IOException e)
        {
            throw new MojoExecutionException("Location of classesDirectory does not exist");
        }
    }

   


    @Override
    public void finishConfigurationBeforeStart() throws Exception
    {
        server.setStopAtShutdown(true); //as we will normally be stopped with a cntrl-c, ensure server stopped 
        super.finishConfigurationBeforeStart();
    }




    /** 
     * @see org.eclipse.jetty.maven.plugin.AbstractJettyMojo#configureWebApplication()
     */
    public void configureWebApplication() throws Exception
    {
       super.configureWebApplication();
       
       //Set up the location of the webapp.
       //There are 2 parts to this: setWar() and setBaseResource(). On standalone jetty,
       //the former could be the location of a packed war, while the latter is the location
       //after any unpacking. With this mojo, you are running an unpacked, unassembled webapp,
       //so the two locations should be equal.
       Resource webAppSourceDirectoryResource = Resource.newResource(webAppSourceDirectory.getCanonicalPath());
       if (webApp.getWar() == null)
           webApp.setWar(webAppSourceDirectoryResource.toString());

       //The first time we run, remember the original base dir
       if (originalBaseResource == null)
       {
           if (webApp.getBaseResource() == null)
               originalBaseResource = webAppSourceDirectoryResource;
           else
               originalBaseResource = webApp.getBaseResource();
       }

       //On every subsequent re-run set it back to the original base dir before
       //we might have applied any war overlays onto it
       webApp.setBaseResource(originalBaseResource);

       if (classesDirectory != null)
           webApp.setClasses (classesDirectory);
       if (useTestScope && (testClassesDirectory != null))
           webApp.setTestClasses (testClassesDirectory);
<<<<<<< HEAD
=======

       webApp.getClassPathFiles().addAll( getDependencyProjects() );
       webApp.setWebInfLib (getDependencyFiles());
>>>>>>> 064feacc

       webApp.setWebInfLib (getDependencyFiles());



       //if we have not already set web.xml location, need to set one up
       if (webApp.getDescriptor() == null)
       {
           //Has an explicit web.xml file been configured to use?
           if (webXml != null)
            {
                Resource r = Resource.newResource(webXml);
                if (r.exists() && !r.isDirectory())
                {
                    webApp.setDescriptor(r.toString());
                }
            }
            
            //Still don't have a web.xml file: try the resourceBase of the webapp, if it is set
            if (webApp.getDescriptor() == null && webApp.getBaseResource() != null)
            {
                Resource r = webApp.getBaseResource().addPath("WEB-INF/web.xml");
                if (r.exists() && !r.isDirectory())
                {
                    webApp.setDescriptor(r.toString());
                }
            }
            
            //Still don't have a web.xml file: finally try the configured static resource directory if there is one
            if (webApp.getDescriptor() == null && (webAppSourceDirectory != null))
            {
                File f = new File (new File (webAppSourceDirectory, "WEB-INF"), "web.xml");
                if (f.exists() && f.isFile())
                {
                   webApp.setDescriptor(f.getCanonicalPath());
                }
            }
       }

       //process any overlays and the war type artifacts
       List<Overlay> overlays = getOverlays();
       unpackOverlays(overlays); //this sets up the base resource collection

       getLog().info( "web.xml file = "+webApp.getDescriptor());       
       getLog().info("Webapp directory = " + webAppSourceDirectory.getCanonicalPath());
    }
    
    

    
    /** 
     * @see org.eclipse.jetty.maven.plugin.AbstractJettyMojo#configureScanner()
     */
    public void configureScanner ()
    throws MojoExecutionException
    {
        try
        {
            gatherScannables();
        }
        catch (Exception e)
        {
            throw new MojoExecutionException("Error forming scan list", e);
        }

        scanner.addListener(new PathWatcher.EventListListener()
        {

            @Override
            public void onPathWatchEvents(List<PathWatchEvent> events)
            {
                try
                {
                    boolean reconfigure = false;
                    if (events != null)
                    {
                        for (PathWatchEvent e:events)
                        {
                            if (e.getPath().equals(project.getFile().toPath()))
                            {
                                reconfigure = true;
                                break;
                            }
                        }
                    }

                    restartWebApp(reconfigure);
                }
                catch (Exception e)
                {
                    getLog().error("Error reconfiguring/restarting webapp after change in watched files",e);
                }
            }
        });
    }

    
    public void gatherScannables() throws Exception
    {
        if (webApp.getDescriptor() != null)
        {
            Resource r = Resource.newResource(webApp.getDescriptor());
            scanner.watch(r.getFile().toPath());
        }
        
        if (webApp.getJettyEnvXml() != null)
            scanner.watch(new File(webApp.getJettyEnvXml()).toPath());

        if (webApp.getDefaultsDescriptor() != null)
        {
            if (!WebAppContext.WEB_DEFAULTS_XML.equals(webApp.getDefaultsDescriptor()))
                scanner.watch(new File(webApp.getDefaultsDescriptor()).toPath());
        }

        if (webApp.getOverrideDescriptor() != null)
        {
            scanner.watch(new File(webApp.getOverrideDescriptor()).toPath());
        }
        
        File jettyWebXmlFile = findJettyWebXmlFile(new File(webAppSourceDirectory,"WEB-INF"));
        if (jettyWebXmlFile != null)
        {
            scanner.watch(jettyWebXmlFile.toPath());
        }
        
        //make sure each of the war artifacts is added to the scanner
        for (Artifact a:getWarArtifacts())
        {
            scanner.watch(a.getFile().toPath());
        }
        
        //handle the explicit extra scan targets
        if (scanTargets != null)
        {
            for (File f:scanTargets)
            {
                if (f.isDirectory())
                {
                    PathWatcher.Config config = new PathWatcher.Config(f.toPath());
                    config.setRecurseDepth(PathWatcher.Config.UNLIMITED_DEPTH);
                    scanner.watch(config);
                }
                else
                    scanner.watch(f.toPath());
            }
        }
        
        //handle the extra scan patterns
        if (scanTargetPatterns != null)
        {
            for (ScanTargetPattern p:scanTargetPatterns)
            {
                PathWatcher.Config config = new PathWatcher.Config(p.getDirectory().toPath());
                config.setRecurseDepth(PathWatcher.Config.UNLIMITED_DEPTH);
                for (String pattern:p.getExcludes())
                    config.addExcludeGlobRelative(pattern);
                for (String pattern:p.getIncludes())
                    config.addIncludeGlobRelative(pattern);
                scanner.watch(config);
            }
        }
      

        scanner.watch(project.getFile().toPath());

        if (webApp.getTestClasses() != null && webApp.getTestClasses().exists())
        {
            PathWatcher.Config config = new PathWatcher.Config(webApp.getTestClasses().toPath());
            config.setRecurseDepth(PathWatcher.Config.UNLIMITED_DEPTH);           
            if (scanTestClassesPattern != null)
            {
                for (String p:scanTestClassesPattern.getExcludes())
                    config.addExcludeGlobRelative(p);
                for (String p:scanTestClassesPattern.getIncludes())
                    config.addIncludeGlobRelative(p);
            }
            scanner.watch(config);
        }
        
        if (webApp.getClasses() != null && webApp.getClasses().exists())
        {
            PathWatcher.Config config = new PathWatcher.Config(webApp.getClasses().toPath());
            config.setRecurseDepth(PathWatcher.Config.UNLIMITED_DEPTH);
            if (scanClassesPattern != null)
            {
                for (String p:scanClassesPattern.getExcludes())
                    config.addExcludeGlobRelative(p);

                for (String p:scanClassesPattern.getIncludes())
                    config.addIncludeGlobRelative(p);

            }
            scanner.watch(config);
        }

        if (webApp.getWebInfLib() != null)
        {
            for (File f:webApp.getWebInfLib())
            {
                PathWatcher.Config config = new PathWatcher.Config(f.toPath());
                config.setRecurseDepth(PathWatcher.Config.UNLIMITED_DEPTH);
                scanner.watch(config);
            }
        }
    }

    
    /** 
     * @see org.eclipse.jetty.maven.plugin.AbstractJettyMojo#restartWebApp(boolean)
     */
    public void restartWebApp(boolean reconfigureScanner) throws Exception 
    {
        getLog().info("restarting "+webApp);
        getLog().debug("Stopping webapp ...");
        stopScanner();
        webApp.stop();

        getLog().debug("Reconfiguring webapp ...");
 
        checkPomConfiguration();
        configureWebApplication();

        // check if we need to reconfigure the scanner,
        // which is if the pom changes
        if (reconfigureScanner)
        {
            getLog().info("Reconfiguring scanner after change to pom.xml ...");
            scanner.reset();
            warArtifacts = null;
            configureScanner();
        }

        getLog().debug("Restarting webapp ...");
        webApp.start();
        startScanner();
        getLog().info("Restart completed at "+new Date().toString());
    }
    
    
    
    
    /**
     * @return
     */
    private List<File> getDependencyFiles()
    {
        List<File> dependencyFiles = new ArrayList<File>();
        for ( Iterator<Artifact> iter = projectArtifacts.iterator(); iter.hasNext(); )
        {
            Artifact artifact = iter.next();
            
            // Include runtime and compile time libraries, and possibly test libs too
            if(artifact.getType().equals("war"))
            {
                continue;
            }
            if (getProjectReferences( artifact, project )!=null)
            {
                continue;
            }

            if (Artifact.SCOPE_PROVIDED.equals(artifact.getScope()))
                continue; //never add dependencies of scope=provided to the webapp's classpath (see also <useProvidedScope> param)

            if (Artifact.SCOPE_TEST.equals(artifact.getScope()) && !useTestScope)
                continue; //only add dependencies of scope=test if explicitly required

            dependencyFiles.add(artifact.getFile());
            getLog().debug( "Adding artifact " + artifact.getFile().getName() + " with scope "+artifact.getScope()+" for WEB-INF/lib " );   
        }
              
        return dependencyFiles; 
    }

    private List<File> getDependencyProjects()
    {
        List<File> dependencyFiles = new ArrayList<File>();
        for ( Iterator<Artifact> iter = projectArtifacts.iterator(); iter.hasNext(); )
        {
            Artifact artifact = iter.next();

            // Include runtime and compile time libraries, and possibly test libs too
            if(artifact.getType().equals("war"))
            {
                continue;
            }

            if (Artifact.SCOPE_PROVIDED.equals(artifact.getScope()))
                continue; //never add dependencies of scope=provided to the webapp's classpath (see also <useProvidedScope> param)

            if (Artifact.SCOPE_TEST.equals(artifact.getScope()) && !useTestScope)
                continue; //only add dependencies of scope=test if explicitly required

            MavenProject mavenProject = getProjectReferences( artifact, project );
            if (mavenProject != null)
            {
                dependencyFiles.add( Paths.get(mavenProject.getBuild().getOutputDirectory()).toFile() );
                getLog().debug( "Adding project reference " + mavenProject.getBuild().getOutputDirectory()
                                    + " for WEB-INF/classes " );
            }
        }

        return dependencyFiles;
    }


    private MavenProject getProjectReferences( Artifact artifact, MavenProject project )
    {
        if ( project.getProjectReferences() == null || project.getProjectReferences().isEmpty() )
        {
            return null;
        }
        Collection<MavenProject> mavenProjects = project.getProjectReferences().values();
        for ( MavenProject mavenProject : mavenProjects )
        {
            if ( StringUtils.equals( mavenProject.getId(), artifact.getId() ) )
            {
                return mavenProject;
            }
        }
        return null;
    }


    
    
    private List<Overlay> getOverlays()
    throws Exception
    {
        //get copy of a list of war artifacts
        Set<Artifact> matchedWarArtifacts = new HashSet<Artifact>();
        List<Overlay> overlays = new ArrayList<Overlay>();
        for (OverlayConfig config:warPluginInfo.getMavenWarOverlayConfigs())
        {
            //overlays can be individually skipped
            if (config.isSkip())
                continue;

            //an empty overlay refers to the current project - important for ordering
            if (config.isCurrentProject())
            {
                Overlay overlay = new Overlay(config, null);
                overlays.add(overlay);
                continue;
            }

            //if a war matches an overlay config
            Artifact a = getArtifactForOverlay(config, getWarArtifacts());
            if (a != null)
            {
                matchedWarArtifacts.add(a);
                SelectiveJarResource r = new SelectiveJarResource(new URL("jar:"+Resource.toURL(a.getFile()).toString()+"!/"));
                r.setIncludes(config.getIncludes());
                r.setExcludes(config.getExcludes());
                Overlay overlay = new Overlay(config, r);
                overlays.add(overlay);
            }
        }

        //iterate over the left over war artifacts and unpack them (without include/exclude processing) as necessary
        for (Artifact a: getWarArtifacts())
        {
            if (!matchedWarArtifacts.contains(a))
            {
                Overlay overlay = new Overlay(null, Resource.newResource(new URL("jar:"+Resource.toURL(a.getFile()).toString()+"!/")));
                overlays.add(overlay);
            }
        }
        return overlays;
    }


    public void unpackOverlays (List<Overlay> overlays)
            throws Exception
    {
        if (overlays == null || overlays.isEmpty())
            return;

        List<Resource> resourceBaseCollection = new ArrayList<Resource>();

        for (Overlay o:overlays)
        {
            //can refer to the current project in list of overlays for ordering purposes
            if (o.getConfig() != null && o.getConfig().isCurrentProject() && webApp.getBaseResource().exists())
            {
                resourceBaseCollection.add(webApp.getBaseResource()); 
                continue;
            }

            Resource unpacked = unpackOverlay(o);
            //_unpackedOverlayResources.add(unpacked); //remember the unpacked overlays for later so we can delete the tmp files
            resourceBaseCollection.add(unpacked); //add in the selectively unpacked overlay in the correct order to the webapps resource base
            System.err.println("Adding "+unpacked+" to resource base list");
        }

        if (!resourceBaseCollection.contains(webApp.getBaseResource()) && webApp.getBaseResource().exists())
        {
            if (webApp.getBaseAppFirst())
            {
                System.err.println("Adding virtual project first in resource base list");
                resourceBaseCollection.add(0, webApp.getBaseResource());
            }
            else
            {
                System.err.println("Adding virtual project last in resource base list");
                resourceBaseCollection.add(webApp.getBaseResource());
            }
        }
        webApp.setBaseResource(new ResourceCollection(resourceBaseCollection.toArray(new Resource[resourceBaseCollection.size()])));
    }
    



    public  Resource unpackOverlay (Overlay overlay)
    throws IOException
    {
        System.err.println("Unpacking overlay: " + overlay);
        
        if (overlay.getResource() == null)
            return null; //nothing to unpack
   
        //Get the name of the overlayed war and unpack it to a dir of the
        //same name in the temporary directory
        String name = overlay.getResource().getName();
        if (name.endsWith("!/"))
            name = name.substring(0,name.length()-2);
        int i = name.lastIndexOf('/');
        if (i>0)
            name = name.substring(i+1,name.length());
        name = name.replace('.', '_');
        //name = name+(++COUNTER); //add some digits to ensure uniqueness
        File overlaysDir = new File (project.getBuild().getDirectory(), "jetty_overlays");
        File dir = new File(overlaysDir, name);
        System.err.println(" unpack dir exists="+dir.exists());

        //if specified targetPath, unpack to that subdir instead
        File unpackDir = dir;
        if (overlay.getConfig() != null && overlay.getConfig().getTargetPath() != null)
            unpackDir = new File (dir, overlay.getConfig().getTargetPath());

        System.err.println("Unpackdir="+unpackDir+" exists="+unpackDir.exists());
        System.err.println("Overlay resource="+overlay.getResource()+" exists="+overlay.getResource().exists()+" is jarresource="+(overlay.getResource() instanceof JarResource));
        //only unpack if the overlay is newer
        if (!unpackDir.exists() || (overlay.getResource().lastModified() > unpackDir.lastModified()))
        {
            boolean made=unpackDir.mkdirs();
            System.err.println("Unpack dir="+unpackDir.getAbsolutePath()+" exists now="+unpackDir.exists());
            System.err.println("Unpacking! made="+made);
            overlay.getResource().copyTo(unpackDir);
        }

        //use top level of unpacked content
        Resource unpackedOverlay = Resource.newResource(dir.getCanonicalPath());

        System.err.println("Unpacked overlay: "+overlay+" to "+unpackedOverlay);
        return  unpackedOverlay;
    }
    
    /**
     * @return
     */
    private List<Artifact> getWarArtifacts ()
    {
        if (warArtifacts != null)
            return warArtifacts;       
        
        warArtifacts = new ArrayList<Artifact>();
        for ( Iterator<Artifact> iter = projectArtifacts.iterator(); iter.hasNext(); )
        {
            Artifact artifact = (Artifact) iter.next(); 
            if (artifact.getType().equals("war") || artifact.getType().equals("zip"))
            {
                try
                {                  
                    warArtifacts.add(artifact);
                    getLog().info("Dependent war artifact "+artifact.getId());
                }
                catch(Exception e)
                {
                    throw new RuntimeException(e);
                }
            }
        }
        return warArtifacts;
    }

    protected Artifact getArtifactForOverlay (OverlayConfig o, List<Artifact> warArtifacts)
    {
        if (o == null || warArtifacts == null || warArtifacts.isEmpty())
            return null;
        
        for (Artifact a:warArtifacts)
        {
            if (o.matchesArtifact (a.getGroupId(), a.getArtifactId(), a.getClassifier()))
            {
               return a;
            }
        }
        
        return null;
    }
    
    public void convertWebAppToProperties (File propsFile)
    throws Exception
    {
        //work out the configuration based on what is configured in the pom
        if (propsFile.exists())
            propsFile.delete();   

        propsFile.createNewFile();

        Properties props = new Properties();
        //web.xml
        if (webApp.getDescriptor() != null)
        {
            props.put("web.xml", webApp.getDescriptor());
        }
        
        if (webApp.getQuickStartWebDescriptor() != null)
        {
            props.put("quickstart.web.xml", webApp.getQuickStartWebDescriptor().getFile().getAbsolutePath());
        }

        //sort out the context path
        if (webApp.getContextPath() != null)
        {
            props.put("context.path", webApp.getContextPath());       
        }

        //tmp dir
        props.put("tmp.dir", webApp.getTempDirectory().getAbsolutePath());
        //props.put("tmp.dir.persist", Boolean.toString(originalPersistTemp));
        props.put("tmp.dir.persist", Boolean.toString(webApp.isPersistTempDirectory()));

        //send over the calculated resource bases that includes unpacked overlays
        Resource baseResource = webApp.getBaseResource();
        if (baseResource instanceof ResourceCollection)
            props.put("base.dirs", toCSV(((ResourceCollection)webApp.getBaseResource()).getResources()));
        else
            props.put("base.dirs", webApp.getBaseResource().toString());


        //web-inf classes
        if (webApp.getClasses() != null)
        {
            props.put("classes.dir",webApp.getClasses().getAbsolutePath());
        }
        
        if (useTestScope && webApp.getTestClasses() != null)
        {
            props.put("testClasses.dir", webApp.getTestClasses().getAbsolutePath());
        }

        //web-inf lib
        List<File> deps = webApp.getWebInfLib();
        StringBuffer strbuff = new StringBuffer();
        for (int i=0; i<deps.size(); i++)
        {
            File d = deps.get(i);
            strbuff.append(d.getAbsolutePath());
            if (i < deps.size()-1)
                strbuff.append(",");
        }
        props.put("lib.jars", strbuff.toString()); 
        
        //context xml to apply
        if (contextXml != null)
            props.put("context.xml", contextXml);
        
        try (OutputStream out = new BufferedOutputStream(new FileOutputStream(propsFile)))
        {
            props.store(out, "properties for forked webapp");
        }
    }
    

    private String toCSV (List<String> strings)
    {
        if (strings == null)
            return "";
        StringBuffer strbuff = new StringBuffer();
        Iterator<String> itor = strings.iterator();
        while (itor.hasNext())
        {
            strbuff.append(itor.next());
            if (itor.hasNext())
                strbuff.append(",");
        }
        return strbuff.toString();
    }

    private String toCSV (Resource[] resources)
    {
        StringBuffer rb = new StringBuffer();

        for (Resource r:resources)
        {
            if (rb.length() > 0) rb.append(",");
            rb.append(r.toString());
        }        

        return rb.toString();
    }
}<|MERGE_RESOLUTION|>--- conflicted
+++ resolved
@@ -18,9 +18,7 @@
 
 package org.eclipse.jetty.maven.plugin;
 
-<<<<<<< HEAD
 import java.io.BufferedOutputStream;
-=======
 import org.apache.maven.artifact.Artifact;
 import org.apache.maven.plugin.MojoExecutionException;
 import org.apache.maven.plugin.MojoFailureException;
@@ -31,8 +29,9 @@
 import org.eclipse.jetty.util.PathWatcher.PathWatchEvent;
 import org.eclipse.jetty.util.resource.Resource;
 import org.eclipse.jetty.webapp.WebAppContext;
-
->>>>>>> 064feacc
+import org.eclipse.jetty.util.resource.ResourceCollection;
+import org.eclipse.jetty.util.resource.JarResource;
+
 import java.io.File;
 import java.io.FileOutputStream;
 import java.io.IOException;
@@ -48,19 +47,7 @@
 import java.util.Properties;
 import java.util.Set;
 
-<<<<<<< HEAD
-import org.apache.maven.artifact.Artifact;
-import org.apache.maven.plugin.MojoExecutionException;
-import org.apache.maven.plugin.MojoFailureException;
-import org.eclipse.jetty.util.PathWatcher;
-import org.eclipse.jetty.util.PathWatcher.PathWatchEvent;
-import org.eclipse.jetty.util.resource.JarResource;
-import org.eclipse.jetty.util.resource.Resource;
-import org.eclipse.jetty.util.resource.ResourceCollection;
-import org.eclipse.jetty.webapp.WebAppContext;
-
-=======
->>>>>>> 064feacc
+
 /**
  *  This goal is used in-situ on a Maven project without first requiring that the project 
  *  is assembled into a war, saving time during the development cycle.
@@ -179,19 +166,14 @@
      * List of deps that are wars
      */
     protected List<Artifact> warArtifacts;
-<<<<<<< HEAD
     
     
     protected Resource originalBaseResource;
     
-    
-    
-=======
 
     @Parameter(defaultValue = "${reactorProjects}", readonly = true, required = true)
     private List<MavenProject> reactorProjects;
 
->>>>>>> 064feacc
     /** 
      * @see org.eclipse.jetty.maven.plugin.AbstractJettyMojo#execute()
      */
@@ -319,15 +301,9 @@
            webApp.setClasses (classesDirectory);
        if (useTestScope && (testClassesDirectory != null))
            webApp.setTestClasses (testClassesDirectory);
-<<<<<<< HEAD
-=======
 
        webApp.getClassPathFiles().addAll( getDependencyProjects() );
        webApp.setWebInfLib (getDependencyFiles());
->>>>>>> 064feacc
-
-       webApp.setWebInfLib (getDependencyFiles());
-
 
 
        //if we have not already set web.xml location, need to set one up
