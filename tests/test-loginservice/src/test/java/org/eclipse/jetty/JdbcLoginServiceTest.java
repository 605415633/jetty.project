--- conflicted
+++ resolved
@@ -176,21 +176,6 @@
          }
      }
 
-     public void testGetWithNonExistantUser() throws Exception
-     {
-         try
-         {
-             startClient("foo", "bar");
-
-             ContentResponse response = _client.GET(_baseUri.resolve("input.txt"));
-             assertEquals(HttpServletResponse.SC_UNAUTHORIZED,response.getStatus());
-         }
-         finally
-         {
-             stopClient();
-         }
-     }
-
      //Head requests to jetty-client are not working: see https://bugs.eclipse.org/bugs/show_bug.cgi?id=394552
      @Ignore
      public void testHead() throws Exception
@@ -244,11 +229,7 @@
          executor.setName(executor.getName() + "-client");
          _client.setExecutor(executor);
          AuthenticationStore authStore = _client.getAuthenticationStore();
-<<<<<<< HEAD
-         authStore.addAuthentication(new BasicAuthentication(_baseUri, __realm, username, pwd));
-=======
          authStore.addAuthentication(new BasicAuthentication(_baseUri, __realm, user, pwd));
->>>>>>> 009fde24
          _client.start();
      }
 
