<?xml version="1.0" encoding="UTF-8"?>
<project xmlns="http://maven.apache.org/POM/4.0.0" xmlns:xsi="http://www.w3.org/2001/XMLSchema-instance" xsi:schemaLocation="http://maven.apache.org/POM/4.0.0 http://maven.apache.org/maven-v4_0_0.xsd">
    <parent>
        <artifactId>jetty-project</artifactId>
        <groupId>org.eclipse.jetty</groupId>
<<<<<<< HEAD
        <version>8.1.1-SNAPSHOT</version>
=======
        <version>7.6.1-SNAPSHOT</version>
>>>>>>> b88f5720
    </parent>

    <modelVersion>4.0.0</modelVersion>
    <artifactId>jetty-websocket</artifactId>
    <name>Jetty :: Websocket</name>

    <properties>
        <bundle-symbolic-name>${project.groupId}.websocket</bundle-symbolic-name>
    </properties>

    <dependencies>
        <dependency>
<<<<<<< HEAD
            <groupId>${servlet.spec.groupId}</groupId>
            <artifactId>${servlet.spec.artifactId}</artifactId>
=======
            <groupId>org.eclipse.jetty.orbit</groupId>
            <artifactId>javax.servlet</artifactId>
>>>>>>> b88f5720
            <scope>provided</scope>
        </dependency>
        <dependency>
            <groupId>org.eclipse.jetty</groupId>
            <artifactId>jetty-server</artifactId>
            <version>${project.version}</version>
            <scope>provided</scope>
        </dependency>
        <dependency>
            <groupId>org.eclipse.jetty</groupId>
            <artifactId>jetty-util</artifactId>
            <version>${project.version}</version>
        </dependency>
        <dependency>
            <groupId>org.eclipse.jetty</groupId>
            <artifactId>jetty-io</artifactId>
            <version>${project.version}</version>
        </dependency>
        <dependency>
            <groupId>org.eclipse.jetty</groupId>
            <artifactId>jetty-http</artifactId>
            <version>${project.version}</version>
        </dependency>
        <dependency>
            <groupId>org.eclipse.jetty.toolchain</groupId>
            <artifactId>jetty-test-helper</artifactId>
            <scope>test</scope>
        </dependency>
        <dependency>
            <groupId>org.eclipse.jetty</groupId>
            <artifactId>jetty-servlet</artifactId>
            <version>${project.version}</version>
            <scope>test</scope>
        </dependency>
    </dependencies>

    <build>
        <plugins>
            <plugin>
                <groupId>org.apache.felix</groupId>
                <artifactId>maven-bundle-plugin</artifactId>
                <extensions>true</extensions>
                <executions>
                    <execution>
                        <goals>
                            <goal>manifest</goal>
                        </goals>
                        <configuration>
                            <instructions>
                                <Import-Package>javax.servlet.*;version="2.6.0",*</Import-Package>
                            </instructions>
                        </configuration>
                    </execution>
                </executions>
            </plugin>
            <plugin>
                <groupId>org.apache.maven.plugins</groupId>
                <artifactId>maven-jar-plugin</artifactId>
                <executions>
                    <execution>
                        <id>artifact-jar</id>
                        <goals>
                            <goal>jar</goal>
                        </goals>
                    </execution>
                    <execution>
                        <id>test-jar</id>
                        <goals>
                            <goal>test-jar</goal>
                        </goals>
                    </execution>
                </executions>
                <configuration>
                    <archive>
                        <manifestFile>${project.build.outputDirectory}/META-INF/MANIFEST.MF</manifestFile>
                    </archive>
                </configuration>
            </plugin>
            <plugin>
                <groupId>org.codehaus.mojo</groupId>
                <artifactId>findbugs-maven-plugin</artifactId>
                <configuration>
                    <onlyAnalyze>org.eclipse.jetty.websocket.*</onlyAnalyze>
                </configuration>
            </plugin>
        </plugins>
    </build>
</project><|MERGE_RESOLUTION|>--- conflicted
+++ resolved
@@ -3,11 +3,7 @@
     <parent>
         <artifactId>jetty-project</artifactId>
         <groupId>org.eclipse.jetty</groupId>
-<<<<<<< HEAD
         <version>8.1.1-SNAPSHOT</version>
-=======
-        <version>7.6.1-SNAPSHOT</version>
->>>>>>> b88f5720
     </parent>
 
     <modelVersion>4.0.0</modelVersion>
@@ -20,13 +16,8 @@
 
     <dependencies>
         <dependency>
-<<<<<<< HEAD
-            <groupId>${servlet.spec.groupId}</groupId>
-            <artifactId>${servlet.spec.artifactId}</artifactId>
-=======
             <groupId>org.eclipse.jetty.orbit</groupId>
             <artifactId>javax.servlet</artifactId>
->>>>>>> b88f5720
             <scope>provided</scope>
         </dependency>
         <dependency>
