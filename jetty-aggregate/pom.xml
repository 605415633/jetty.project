--- conflicted
+++ resolved
@@ -4,11 +4,7 @@
   <parent>
     <groupId>org.eclipse.jetty</groupId>
     <artifactId>jetty-project</artifactId>
-<<<<<<< HEAD
-    <version>9.0.0-SNAPSHOT</version>
-=======
     <version>8.1.6-SNAPSHOT</version>
->>>>>>> 29fda3a7
   </parent>
   <groupId>org.eclipse.jetty.aggregate</groupId>
   <artifactId>jetty-aggregate-project</artifactId>
