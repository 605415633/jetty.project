--- conflicted
+++ resolved
@@ -354,86 +354,16 @@
 If you are updating your configuration to use a newer certificate, as when the old one is expiring, just load the newer certificate as described in the section, xref:loading-keys-and-certificates[].
 If you imported the key and certificate originally using the PKCS12 method, use an alias of "1" rather than "jetty", because that is the alias the PKCS12 process enters into the keystore.
 
-<<<<<<< HEAD
-==== Configuring SSL in Jetty Distribution
-
-For those of you using the Jetty Distribution, enabling SSL support is as easy as activating the `ssl` module.
-
-An example of this setup:
-
-[source, plain, subs="{sub-order}"]
-----
-$ cd /path/to/mybase
-$ java -jar ../start.jar --create-startd
-MKDIR : ${jetty.base}/start.d
-INFO  : Base directory was modified
-$ java -jar /path/to/jetty-dist/start.jar --add-to-start=ssl
-INFO  : server          transitively enabled, ini template available with --add-to-start=server
-INFO  : ssl             initialized in ${jetty.base}/start.d/ssl.ini
-MKDIR : ${jetty.base}/etc
-COPY  : ${jetty.home}/modules/ssl/keystore to ${jetty.base}/etc/keystore
-INFO  : Base directory was modified
-$ tree
-.
-├── etc
-│   └── keystore
-└── start.d
-    ├── server.ini
-    └── ssl.ini
-----
-
-When you open `start.d/ssl.ini`, you will see many commented properties ready for you to configure the `SslContextFactory` basics.
-
-To highlight some of the more commonly used properties:
-
-jetty.ssl.host::
-  Configures which interfaces the SSL/TLS Connector should listen on.
-jetty.ssl.port::
-  Configures which port the SSL/TLS Connector should listen on.
-jetty.httpConfig.securePort::
-  If a webapp needs to redirect to a secure version of the same resource, then this is the port reported back on the response `location` line (having this be separate is useful if you have something sitting in front of Jetty, such as a Load Balancer or proxy).
-jetty.sslContext.keyStorePath::
-  Sets the location of the `keystore` that you configured with your certificates.
-jetty.sslContext.keyStorePassword::
-  Sets the Password for the `keystore`.
-
-[[two-way-authentication]]
-==== Two Way Authentication
-
-To enable two-way authentication both the `ssl` and `https` modules need to be activated.
-Once enabled, set the `jetty.sslContext.needClientAuth` property to `true`.
-
-[source%nowrap,ini,linenums]
-.$JETTY_BASE/start.d/ssl.ini
-----
-# Module: ssl
---module=ssl
-...
-## whether client certificate authentication is required
-jetty.sslContext.needClientAuth=true
-...
-----
-
-[[layout-of-keystore-and-truststore]]
-==== Layout of keystore and truststore
-
-The server's private key and certificate are contained within the keystore.
-=======
 [[layout-of-keystore-and-truststore]]
 ===== Layout of keystore and truststore
 
 The `keystore` only contains the server's private key and certificate.
->>>>>>> 8661a73a
 
 [[img-certificate-chain]]
 image::images/certificate-chain.png[title="Certificate chain", alt="Certificate chain"]
 
 [literal]
-<<<<<<< HEAD
-.The structure of a KeyStore file
-=======
 .The structure of KeyStore file:
->>>>>>> 8661a73a
 ....
 ├── PrivateKeyEntry
 │   ├── PrivateKey
@@ -447,17 +377,10 @@
     └── Root CA certificate
 ....
 
-<<<<<<< HEAD
-[TIP]
-====
-`PrivateKeyEntry`, `Certificate chain`, `Intermediary CA certificate` and `Root CA certificate` are all optional values.
-====
-=======
 ____
 [NOTE]
 Both the `Intermediary CA certificate` and `Root CA certificate` are optional.
 ____
->>>>>>> 8661a73a
 
 [source%nowrap,plain,linenums]
 ----
