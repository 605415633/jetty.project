// ========================================================================
// Copyright (c) 2004-2009 Mort Bay Consulting Pty. Ltd.
// ------------------------------------------------------------------------
// All rights reserved. This program and the accompanying materials
// are made available under the terms of the Eclipse Public License v1.0
// and Apache License v2.0 which accompanies this distribution.
// The Eclipse Public License is available at 
// http://www.eclipse.org/legal/epl-v10.html
// The Apache License v2.0 is available at
// http://www.opensource.org/licenses/apache2.0.php
// You may elect to redistribute this code under either of these licenses. 
// ========================================================================

package org.eclipse.jetty.server.session;

import java.io.IOException;
import java.util.EnumSet;
import java.util.EventListener;

import javax.servlet.DispatcherType;
import javax.servlet.ServletException;
import javax.servlet.SessionTrackingMode;
import javax.servlet.http.Cookie;
import javax.servlet.http.HttpServletRequest;
import javax.servlet.http.HttpServletResponse;
import javax.servlet.http.HttpSession;

import org.eclipse.jetty.http.HttpCookie;
import org.eclipse.jetty.server.Request;
import org.eclipse.jetty.server.Server;
import org.eclipse.jetty.server.SessionManager;
import org.eclipse.jetty.server.handler.ScopedHandler;
import org.eclipse.jetty.util.log.Log;
import org.eclipse.jetty.util.log.Logger;

/* ------------------------------------------------------------ */
/** SessionHandler.
 */
public class SessionHandler extends ScopedHandler
{
<<<<<<< HEAD
    final static Logger __log = Log.getLogger("org.eclipse.jetty.server.session");

    public final static EnumSet<SessionTrackingMode> DEFAULT_TRACKING = EnumSet.of(SessionTrackingMode.COOKIE,SessionTrackingMode.URL);

  
=======
    final static Logger LOG = Log.getLogger("org.eclipse.jetty.server.session");
>>>>>>> cd0628ab
    
    /* -------------------------------------------------------------- */
    private SessionManager _sessionManager;

    /* ------------------------------------------------------------ */
    /** Constructor.
     * Construct a SessionHandler witha a HashSessionManager with a standard
     * java.util.Random generator is created.
     */
    public SessionHandler()
    {
        this(new HashSessionManager());
    }

    /* ------------------------------------------------------------ */
    /**
     * @param manager The session manager
     */
    public SessionHandler(SessionManager manager)
    {
        setSessionManager(manager);
    }

    /* ------------------------------------------------------------ */
    /**
     * @return Returns the sessionManager.
     */
    public SessionManager getSessionManager()
    {
        return _sessionManager;
    }

    /* ------------------------------------------------------------ */
    /**
     * @param sessionManager The sessionManager to set.
     */
    public void setSessionManager(SessionManager sessionManager)
    {
        if (isStarted())
            throw new IllegalStateException();
        SessionManager old_session_manager = _sessionManager;

        if (getServer()!=null)
            getServer().getContainer().update(this, old_session_manager, sessionManager, "sessionManager",true);

        if (sessionManager!=null)
            sessionManager.setSessionHandler(this);

        _sessionManager = sessionManager;

        if (old_session_manager!=null)
            old_session_manager.setSessionHandler(null);
    }


    /* ------------------------------------------------------------ */
    @Override
    public void setServer(Server server)
    {
        Server old_server=getServer();
        if (old_server!=null && old_server!=server)
            old_server.getContainer().update(this, _sessionManager, null, "sessionManager",true);
        super.setServer(server);
        if (server!=null && server!=old_server)
            server.getContainer().update(this, null,_sessionManager, "sessionManager",true);
    }


    /* ------------------------------------------------------------ */
    /*
     * @see org.eclipse.thread.AbstractLifeCycle#doStart()
     */
    @Override
    protected void doStart() throws Exception
    {
        _sessionManager.start();
        super.doStart();
    }
    /* ------------------------------------------------------------ */
    /*
     * @see org.eclipse.thread.AbstractLifeCycle#doStop()
     */
    @Override
    protected void doStop() throws Exception
    {
        // Destroy sessions before destroying servlets/filters see JETTY-1266
        _sessionManager.stop();
        super.doStop();
    }

    
    /* ------------------------------------------------------------ */
    /*
     * @see org.eclipse.jetty.server.Handler#handle(javax.servlet.http.HttpServletRequest, javax.servlet.http.HttpServletResponse, int)
     */
    @Override
    public void doScope(String target, Request baseRequest, HttpServletRequest request, HttpServletResponse response)
            throws IOException, ServletException
    {
        SessionManager old_session_manager=null;
        HttpSession old_session=null;
        HttpSession access=null;
        try
        {
            old_session_manager = baseRequest.getSessionManager();
            old_session = baseRequest.getSession(false);

            if (old_session_manager != _sessionManager)
            {
                // new session context
                baseRequest.setSessionManager(_sessionManager);
                baseRequest.setSession(null);
                checkRequestedSessionId(baseRequest,request);
            }

            // access any existing session
            HttpSession session=null;
            if (_sessionManager!=null)
            {
                session=baseRequest.getSession(false);
                if (session!=null)
                {
                    if(session!=old_session)
                    {
                        access=session;
                        HttpCookie cookie = _sessionManager.access(session,request.isSecure());
                        if (cookie!=null ) // Handle changed ID or max-age refresh
                            baseRequest.getResponse().addCookie(cookie);
                    }
                }
                else
                {
                    session=baseRequest.recoverNewSession(_sessionManager);
                    if (session!=null)
                        baseRequest.setSession(session);
                }
            }

            if(LOG.isDebugEnabled())
            {
                LOG.debug("sessionManager="+_sessionManager);
                LOG.debug("session="+session);
            }

            // start manual inline of nextScope(target,baseRequest,request,response);
            if (_nextScope!=null)
                _nextScope.doScope(target,baseRequest,request, response);
            else if (_outerScope!=null)
                _outerScope.doHandle(target,baseRequest,request, response);
            else 
                doHandle(target,baseRequest,request, response);
            // end manual inline (pathentic attempt to reduce stack depth)
            
        }
        finally
        {
            if (access!=null)
                _sessionManager.complete(access);
            else 
            {
                HttpSession session = baseRequest.getSession(false);
                if (session!=null && old_session==null)
                    _sessionManager.complete(session);
            }

            if (old_session_manager!=null && old_session_manager != _sessionManager)
            {
                baseRequest.setSessionManager(old_session_manager);
                baseRequest.setSession(old_session);
            }
        }
    }

    /* ------------------------------------------------------------ */
    /*
     * @see org.eclipse.jetty.server.Handler#handle(javax.servlet.http.HttpServletRequest, javax.servlet.http.HttpServletResponse, int)
     */
    @Override
    public void doHandle(String target, Request baseRequest, HttpServletRequest request, HttpServletResponse response)
            throws IOException, ServletException
    {
        // start manual inline of nextHandle(target,baseRequest,request,response);
        if (never())
            nextHandle(target,baseRequest,request,response);
        else if (_nextScope!=null && _nextScope==_handler)
            _nextScope.doHandle(target,baseRequest,request, response);
        else if (_handler!=null)
            _handler.handle(target,baseRequest, request, response);
        // end manual inline
    }

    /* ------------------------------------------------------------ */
    /** Look for a requested session ID in cookies and URI parameters
     * @param baseRequest
     * @param request
     */
    protected void checkRequestedSessionId(Request baseRequest, HttpServletRequest request)
    {
        String requested_session_id=request.getRequestedSessionId();
        
        SessionManager sessionManager = getSessionManager();
        
        if (requested_session_id!=null && sessionManager!=null)
        {
            HttpSession session=sessionManager.getHttpSession(requested_session_id);
            if (session!=null && sessionManager.isValid(session))
                baseRequest.setSession(session);
            return;
        }
        else if (!DispatcherType.REQUEST.equals(baseRequest.getDispatcherType()))
            return;

        boolean requested_session_id_from_cookie=false;
        HttpSession session=null;

        // Look for session id cookie
        if (_sessionManager.isUsingCookies())
        {
            Cookie[] cookies=request.getCookies();
            if (cookies!=null && cookies.length>0)
            {
                final String sessionCookie=sessionManager.getSessionCookieConfig().getName();
                for (int i=0;i<cookies.length;i++)
                {
                    if (sessionCookie.equalsIgnoreCase(cookies[i].getName()))
                    {
                        requested_session_id=cookies[i].getValue();
                        requested_session_id_from_cookie = true;
                        if(LOG.isDebugEnabled())
                            LOG.debug("Got Session ID {} from cookie",requested_session_id);
                        
                        session=sessionManager.getHttpSession(requested_session_id);
                        if (session!=null && sessionManager.isValid(session))
                            break;
                    }
                }
            }
        }

        if (requested_session_id==null || session==null)
        {
            String uri = request.getRequestURI();

            String prefix=sessionManager.getSessionIdPathParameterNamePrefix();
            if (prefix!=null)
            {
                int s = uri.indexOf(prefix);
                if (s>=0)
                {   
                    s+=prefix.length();
                    int i=s;
                    while (i<uri.length())
                    {
                        char c=uri.charAt(i);
                        if (c==';'||c=='#'||c=='?'||c=='/')
                            break;
                        i++;
                    }

                    requested_session_id = uri.substring(s,i);
                    requested_session_id_from_cookie = false;
                    session=sessionManager.getHttpSession(requested_session_id);
                    if(LOG.isDebugEnabled())
                        LOG.debug("Got Session ID {} from URL",requested_session_id);
                }
            }
        }

        baseRequest.setRequestedSessionId(requested_session_id);
        baseRequest.setRequestedSessionIdFromCookie(requested_session_id!=null && requested_session_id_from_cookie); 
        if (session!=null && sessionManager.isValid(session))
            baseRequest.setSession(session);                 
    }

    /* ------------------------------------------------------------ */
    /**
     * @param listener
     */
    public void addEventListener(EventListener listener)
    {
        if(_sessionManager!=null)
            _sessionManager.addEventListener(listener);
    }

    /* ------------------------------------------------------------ */
    public void clearEventListeners()
    {
        if(_sessionManager!=null)
            _sessionManager.clearEventListeners();
    }
}<|MERGE_RESOLUTION|>--- conflicted
+++ resolved
@@ -38,15 +38,11 @@
  */
 public class SessionHandler extends ScopedHandler
 {
-<<<<<<< HEAD
-    final static Logger __log = Log.getLogger("org.eclipse.jetty.server.session");
+    final static Logger LOG = Log.getLogger("org.eclipse.jetty.server.session");
 
     public final static EnumSet<SessionTrackingMode> DEFAULT_TRACKING = EnumSet.of(SessionTrackingMode.COOKIE,SessionTrackingMode.URL);
 
   
-=======
-    final static Logger LOG = Log.getLogger("org.eclipse.jetty.server.session");
->>>>>>> cd0628ab
     
     /* -------------------------------------------------------------- */
     private SessionManager _sessionManager;
