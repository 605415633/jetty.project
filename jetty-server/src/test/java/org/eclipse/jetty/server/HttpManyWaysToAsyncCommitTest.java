//
//  ========================================================================
//  Copyright (c) 1995-2017 Mort Bay Consulting Pty. Ltd.
//  ------------------------------------------------------------------------
//  All rights reserved. This program and the accompanying materials
//  are made available under the terms of the Eclipse Public License v1.0
//  and Apache License v2.0 which accompanies this distribution.
//
//      The Eclipse Public License is available at
//      http://www.eclipse.org/legal/epl-v10.html
//
//      The Apache License v2.0 is available at
//      http://www.opensource.org/licenses/apache2.0.php
//
//  You may elect to redistribute this code under either of these licenses.
//  ========================================================================
//

package org.eclipse.jetty.server;

import static org.hamcrest.Matchers.is;
import static org.hamcrest.Matchers.nullValue;
import static org.junit.Assert.assertThat;

import java.io.IOException;
import java.util.Arrays;
import java.util.Collection;

import javax.servlet.AsyncContext;
import javax.servlet.ServletException;
import javax.servlet.ServletResponse;
import javax.servlet.http.HttpServletRequest;
import javax.servlet.http.HttpServletResponse;

import org.eclipse.jetty.http.HttpTester;
import org.eclipse.jetty.http.HttpVersion;
import org.junit.Test;
import org.junit.runner.RunWith;
import org.junit.runners.Parameterized;

//TODO: reset buffer tests
//TODO: add protocol specific tests for connection: close and/or chunking
@RunWith(value = Parameterized.class)
public class HttpManyWaysToAsyncCommitTest extends AbstractHttpTest
{
    private final String CONTEXT_ATTRIBUTE = getClass().getName() + ".asyncContext";
    private boolean dispatch; // if true we dispatch, otherwise we complete

    @Parameterized.Parameters(name = "{0} dispatch={1}")
    public static Collection<Object[]> data()
    {
        Object[][] data = new Object[][]
            {
            {HttpVersion.HTTP_1_0.asString(), true}, 
            {HttpVersion.HTTP_1_1.asString(), true}, 
            {HttpVersion.HTTP_1_0.asString(), false}, 
            {HttpVersion.HTTP_1_1.asString(), false}
            };
        return Arrays.asList(data);
    }

    public HttpManyWaysToAsyncCommitTest(String httpVersion, boolean dispatch)
    {
        super(httpVersion);
        this.httpVersion = httpVersion;
        this.dispatch = dispatch;
    }

    @Test
    public void testHandlerDoesNotSetHandled() throws Exception
    {
        DoesNotSetHandledHandler handler = new DoesNotSetHandledHandler(false);
        server.setHandler(handler);
        server.start();

        HttpTester.Response response = executeRequest();

        assertThat("response code", response.getStatus(), is(404));
        assertThat("no exceptions", handler.failure(), is(nullValue()));
    }

    @Test
    public void testHandlerDoesNotSetHandledAndThrow() throws Exception
    {
        DoesNotSetHandledHandler handler = new DoesNotSetHandledHandler(true);
        server.setHandler(handler);
        server.start();

        HttpTester.Response response = executeRequest();

        assertThat("response code", response.getStatus(), is(500));
        assertThat("no exceptions", handler.failure(), is(nullValue()));
    }

    private class DoesNotSetHandledHandler extends ThrowExceptionOnDemandHandler
    {
        private DoesNotSetHandledHandler(boolean throwException)
        {
            super(throwException);
        }

        @Override
        public void doNonErrorHandle(String target, Request baseRequest, final HttpServletRequest request, HttpServletResponse response) throws IOException, ServletException
        {
            if (request.getAttribute(CONTEXT_ATTRIBUTE) == null)
            {
                final AsyncContext asyncContext = baseRequest.startAsync();
                request.setAttribute(CONTEXT_ATTRIBUTE, asyncContext);
                new Thread(new Runnable()
                {
                    @Override
                    public void run()
                    {
                        if (dispatch)
                            asyncContext.dispatch();
                        else
                            asyncContext.complete();
                    }
                }).run();
            }
            super.doNonErrorHandle(target, baseRequest, request, response);
        }
    }

    @Test
    public void testHandlerSetsHandledTrueOnly() throws Exception
    {
        OnlySetHandledHandler handler = new OnlySetHandledHandler(false);
        server.setHandler(handler);
        server.start();

        HttpTester.Response response = executeRequest();

<<<<<<< HEAD
        assertThat("response code is 200", response.getCode(), is("200"));
        if (HttpVersion.HTTP_1_1.asString().equals(httpVersion))
            assertHeader(response, "content-length", "0");
=======
        assertThat("response code", response.getStatus(), is(200));
        assertHeader(response, "content-length", "0");
>>>>>>> 02548542
        assertThat("no exceptions", handler.failure(), is(nullValue()));
    }

    @Test
    public void testHandlerSetsHandledTrueOnlyAndThrow() throws Exception
    {
        OnlySetHandledHandler handler = new OnlySetHandledHandler(true);
        server.setHandler(handler);
        server.start();

        HttpTester.Response response = executeRequest();

        assertThat("response code", response.getStatus(), is(500));
        assertThat("no exceptions", handler.failure(), is(nullValue()));
    }

    private class OnlySetHandledHandler extends ThrowExceptionOnDemandHandler
    {
        private OnlySetHandledHandler(boolean throwException)
        {
            super(throwException);
        }

        @Override
        public void doNonErrorHandle(String target, Request baseRequest, final HttpServletRequest request, HttpServletResponse response) throws IOException, ServletException
        {
            if (request.getAttribute(CONTEXT_ATTRIBUTE) == null)
            {
                final AsyncContext asyncContext = baseRequest.startAsync();
                request.setAttribute(CONTEXT_ATTRIBUTE, asyncContext);
                new Thread(new Runnable()
                {
                    @Override
                    public void run()
                    {
                        if (dispatch)
                            asyncContext.dispatch();
                        else
                            asyncContext.complete();
                    }
                }).run();
            }
            baseRequest.setHandled(true);
            super.doNonErrorHandle(target, baseRequest, request, response);
        }
    }

    @Test
    public void testHandlerSetsHandledAndWritesSomeContent() throws Exception
    {
        SetHandledWriteSomeDataHandler handler = new SetHandledWriteSomeDataHandler(false);
        server.setHandler(handler);
        server.start();

        HttpTester.Response response = executeRequest();

        assertThat("response code", response.getStatus(), is(200));
        assertHeader(response, "content-length", "6");
        assertThat("no exceptions", handler.failure(), is(nullValue()));
    }

    @Test
    public void testHandlerSetsHandledAndWritesSomeContentAndThrow() throws Exception
    {
        SetHandledWriteSomeDataHandler handler = new SetHandledWriteSomeDataHandler(true);
        server.setHandler(handler);
        server.start();

        HttpTester.Response response = executeRequest();

        assertThat("response code", response.getStatus(), is(500));
        assertThat("no exceptions", handler.failure(), is(nullValue()));
    }

    private class SetHandledWriteSomeDataHandler extends ThrowExceptionOnDemandHandler
    {
        private SetHandledWriteSomeDataHandler(boolean throwException)
        {
            super(throwException);
        }

        @Override
        public void doNonErrorHandle(String target, Request baseRequest, final HttpServletRequest request, HttpServletResponse response) throws IOException, ServletException
        {
            if (request.getAttribute(CONTEXT_ATTRIBUTE) == null)
            {
                final AsyncContext asyncContext = baseRequest.startAsync();
                request.setAttribute(CONTEXT_ATTRIBUTE, asyncContext);
                new Thread(new Runnable()
                {
                    @Override
                    public void run()
                    {
                        try
                        {
                            asyncContext.getResponse().getWriter().write("foobar");
                            if (dispatch)
                                asyncContext.dispatch();
                            else
                                asyncContext.complete();
                        }
                        catch (IOException e)
                        {
                            markFailed(e);
                        }
                    }
                }).run();
            }
            baseRequest.setHandled(true);
            super.doNonErrorHandle(target, baseRequest, request, response);
        }
    }

    @Test
    public void testHandlerExplicitFlush() throws Exception
    {
        ExplicitFlushHandler handler = new ExplicitFlushHandler(false);
        server.setHandler(handler);
        server.start();

        HttpTester.Response response = executeRequest();


        assertThat("response code", response.getStatus(), is(200));
        assertThat("no exceptions", handler.failure(), is(nullValue()));
        if (!"HTTP/1.0".equals(httpVersion))
            assertHeader(response, "transfer-encoding", "chunked");
    }

    @Test
    public void testHandlerExplicitFlushAndThrow() throws Exception
    {
        ExplicitFlushHandler handler = new ExplicitFlushHandler(true);
        server.setHandler(handler);
        server.start();

        HttpTester.Response response = executeRequest();

        assertThat("response code", response.getStatus(), is(200));
        assertThat("no exceptions", handler.failure(), is(nullValue()));
        if (!"HTTP/1.0".equals(httpVersion))
            assertHeader(response, "transfer-encoding", "chunked");
    }

    private class ExplicitFlushHandler extends ThrowExceptionOnDemandHandler
    {
        private ExplicitFlushHandler(boolean throwException)
        {
            super(throwException);
        }

        @Override
        public void doNonErrorHandle(String target, Request baseRequest, final HttpServletRequest request, HttpServletResponse response) throws IOException, ServletException
        {
            if (request.getAttribute(CONTEXT_ATTRIBUTE) == null)
            {
                final AsyncContext asyncContext = baseRequest.startAsync();
                request.setAttribute(CONTEXT_ATTRIBUTE, asyncContext);
                new Thread(new Runnable()
                {
                    @Override
                    public void run()
                    {
                        try
                        {
                            ServletResponse asyncContextResponse = asyncContext.getResponse();
                            asyncContextResponse.getWriter().write("foobar");
                            asyncContextResponse.flushBuffer();
                            if (dispatch)
                                asyncContext.dispatch();
                            else
                                asyncContext.complete();
                        }
                        catch (IOException e)
                        {
                            markFailed(e);
                        }
                    }
                }).run();
            }
            baseRequest.setHandled(true);
            super.doNonErrorHandle(target, baseRequest, request, response);
        }
    }

    @Test
    public void testHandledAndFlushWithoutContent() throws Exception
    {
        SetHandledAndFlushWithoutContentHandler handler = new SetHandledAndFlushWithoutContentHandler(false);
        server.setHandler(handler);
        server.start();

        HttpTester.Response response = executeRequest();

        assertThat("response code", response.getStatus(), is(200));
        assertThat("no exceptions", handler.failure(), is(nullValue()));
        if (!"HTTP/1.0".equals(httpVersion))
            assertHeader(response, "transfer-encoding", "chunked");
    }

    @Test
    public void testHandledAndFlushWithoutContentAndThrow() throws Exception
    {
        SetHandledAndFlushWithoutContentHandler handler = new SetHandledAndFlushWithoutContentHandler(true);
        server.setHandler(handler);
        server.start();

        HttpTester.Response response = executeRequest();

        assertThat("response code", response.getStatus(), is(200));
        assertThat("no exceptions", handler.failure(), is(nullValue()));
        if (!"HTTP/1.0".equals(httpVersion))
            assertHeader(response, "transfer-encoding", "chunked");
    }

    private class SetHandledAndFlushWithoutContentHandler extends ThrowExceptionOnDemandHandler
    {
        private SetHandledAndFlushWithoutContentHandler(boolean throwException)
        {
            super(throwException);
        }

        @Override
        public void doNonErrorHandle(String target, Request baseRequest, final HttpServletRequest request, HttpServletResponse response) throws IOException, ServletException
        {
            if (request.getAttribute(CONTEXT_ATTRIBUTE) == null)
            {
                final AsyncContext asyncContext = baseRequest.startAsync();
                request.setAttribute(CONTEXT_ATTRIBUTE, asyncContext);
                new Thread(new Runnable()
                {
                    @Override
                    public void run()
                    {
                        try
                        {
                            asyncContext.getResponse().flushBuffer();
                            if (dispatch)
                                asyncContext.dispatch();
                            else
                                asyncContext.complete();
                        }
                        catch (IOException e)
                        {
                            markFailed(e);
                        }
                    }
                }).run();
            }
            baseRequest.setHandled(true);
            super.doNonErrorHandle(target, baseRequest, request, response);
        }
    }

    @Test
    public void testWriteFlushWriteMore() throws Exception
    {
        WriteFlushWriteMoreHandler handler = new WriteFlushWriteMoreHandler(false);
        server.setHandler(handler);
        server.start();

        HttpTester.Response response = executeRequest();

        assertThat("response code", response.getStatus(), is(200));
        assertThat("no exceptions", handler.failure(), is(nullValue()));
        if (!"HTTP/1.0".equals(httpVersion))
            assertHeader(response, "transfer-encoding", "chunked"); // HTTP/1.0 does not do chunked.  it will just send content and close
    }

    @Test
    public void testWriteFlushWriteMoreAndThrow() throws Exception
    {
        WriteFlushWriteMoreHandler handler = new WriteFlushWriteMoreHandler(true);
        server.setHandler(handler);
        server.start();

        HttpTester.Response response = executeRequest();

        assertThat("response code", response.getStatus(), is(200));
        assertThat("no exceptions", handler.failure(), is(nullValue()));
        if (!"HTTP/1.0".equals(httpVersion))
            assertHeader(response, "transfer-encoding", "chunked"); 
    }

    private class WriteFlushWriteMoreHandler extends ThrowExceptionOnDemandHandler
    {
        private WriteFlushWriteMoreHandler(boolean throwException)
        {
            super(throwException);
        }

        @Override
        public void doNonErrorHandle(String target, Request baseRequest, final HttpServletRequest request, HttpServletResponse response) throws IOException, ServletException
        {
            if (request.getAttribute(CONTEXT_ATTRIBUTE) == null)
            {
                final AsyncContext asyncContext = baseRequest.startAsync();
                request.setAttribute(CONTEXT_ATTRIBUTE, asyncContext);
                new Thread(new Runnable()
                {
                    @Override
                    public void run()
                    {
                        try
                        {
                            ServletResponse asyncContextResponse = asyncContext.getResponse();
                            asyncContextResponse.getWriter().write("foo");
                            asyncContextResponse.flushBuffer();
                            asyncContextResponse.getWriter().write("bar");
                            if (dispatch)
                                asyncContext.dispatch();
                            else
                                asyncContext.complete();
                        }
                        catch (IOException e)
                        {
                            markFailed(e);
                        }
                    }
                }).run();
            }
            baseRequest.setHandled(true);
            super.doNonErrorHandle(target, baseRequest, request, response);
        }
    }

    @Test
    public void testBufferOverflow() throws Exception
    {
        OverflowHandler handler = new OverflowHandler(false);
        server.setHandler(handler);
        server.start();

        HttpTester.Response response = executeRequest();

        assertThat("response code", response.getStatus(), is(200));
        assertResponseBody(response, "foobar");
        if (!"HTTP/1.0".equals(httpVersion))
            assertHeader(response, "transfer-encoding", "chunked");
        assertThat("no exceptions", handler.failure(), is(nullValue()));
    }

    @Test
    public void testBufferOverflowAndThrow() throws Exception
    {
        OverflowHandler handler = new OverflowHandler(true);
        server.setHandler(handler);
        server.start();

        HttpTester.Response response = executeRequest();

        // Buffer size is too small, so the content is written directly producing a 200 response
        assertThat("response code", response.getStatus(), is(200));
        assertResponseBody(response, "foobar");
        if (!"HTTP/1.0".equals(httpVersion))
            assertHeader(response, "transfer-encoding", "chunked");
        assertThat("no exceptions", handler.failure(), is(nullValue()));
    }

    private class OverflowHandler extends ThrowExceptionOnDemandHandler
    {
        private OverflowHandler(boolean throwException)
        {
            super(throwException);
        }

        @Override
        public void doNonErrorHandle(String target, Request baseRequest, final HttpServletRequest request, HttpServletResponse response) throws IOException, ServletException
        {
            if (request.getAttribute(CONTEXT_ATTRIBUTE) == null)
            {
                final AsyncContext asyncContext = baseRequest.startAsync();
                request.setAttribute(CONTEXT_ATTRIBUTE, asyncContext);
                new Thread(new Runnable()
                {
                    @Override
                    public void run()
                    {
                        try
                        {
                            ServletResponse asyncContextResponse = asyncContext.getResponse();
                            asyncContextResponse.setBufferSize(3);
                            asyncContextResponse.getWriter().write("foobar");
                            if (dispatch)
                                asyncContext.dispatch();
                            else
                                asyncContext.complete();
                        }
                        catch (IOException e)
                        {
                            markFailed(e);
                        }
                    }
                }).run();
            }
            baseRequest.setHandled(true);
            super.doNonErrorHandle(target, baseRequest, request, response);
        }
    }

    @Test
    public void testSetContentLengthAndWriteExactlyThatAmountOfBytes() throws Exception
    {
        SetContentLengthAndWriteThatAmountOfBytesHandler handler = new SetContentLengthAndWriteThatAmountOfBytesHandler(false);
        server.setHandler(handler);
        server.start();

        HttpTester.Response response = executeRequest();

        assertThat("response code", response.getStatus(), is(200));
        assertThat("response body", response.getContent(), is("foo"));
        assertHeader(response, "content-length", "3");
        assertThat("no exceptions", handler.failure(), is(nullValue()));
    }

    @Test
    public void testSetContentLengthAndWriteExactlyThatAmountOfBytesAndThrow() throws Exception
    {
        SetContentLengthAndWriteThatAmountOfBytesHandler handler = new SetContentLengthAndWriteThatAmountOfBytesHandler(true);
        server.setHandler(handler);
        server.start();

        HttpTester.Response response = executeRequest();

        //TODO: should we expect 500 here?
        assertThat("response code", response.getStatus(), is(200));
        assertThat("response body", response.getContent(), is("foo"));
        assertHeader(response, "content-length", "3");
        assertThat("no exceptions", handler.failure(), is(nullValue()));
    }

    private class SetContentLengthAndWriteThatAmountOfBytesHandler extends ThrowExceptionOnDemandHandler
    {
        private SetContentLengthAndWriteThatAmountOfBytesHandler(boolean throwException)
        {
            super(throwException);
        }

        @Override
        public void doNonErrorHandle(String target, Request baseRequest, final HttpServletRequest request, HttpServletResponse response) throws IOException, ServletException
        {
            if (request.getAttribute(CONTEXT_ATTRIBUTE) == null)
            {
                final AsyncContext asyncContext = baseRequest.startAsync();
                request.setAttribute(CONTEXT_ATTRIBUTE, asyncContext);
                new Thread(new Runnable()
                {
                    @Override
                    public void run()
                    {
                        try
                        {
                            ServletResponse asyncContextResponse = asyncContext.getResponse();
                            asyncContextResponse.setContentLength(3);
                            asyncContextResponse.getWriter().write("foo");
                            if (dispatch)
                                asyncContext.dispatch();
                            else
                                asyncContext.complete();
                        }
                        catch (IOException e)
                        {
                            markFailed(e);
                        }
                    }
                }).run();
            }
            baseRequest.setHandled(true);
            super.doNonErrorHandle(target, baseRequest, request, response);
        }
    }

    @Test
    public void testSetContentLengthAndWriteMoreBytes() throws Exception
    {
        SetContentLengthAndWriteMoreBytesHandler handler = new SetContentLengthAndWriteMoreBytesHandler(false);
        server.setHandler(handler);
        server.start();

        HttpTester.Response response = executeRequest();

        assertThat("response code", response.getStatus(), is(200));
        // jetty truncates the body when content-length is reached.! This is correct and desired behaviour?
        assertThat("response body", response.getContent(), is("foo"));
        assertHeader(response, "content-length", "3");
        assertThat("no exceptions", handler.failure(), is(nullValue()));
    }

    @Test
    public void testSetContentLengthAndWriteMoreAndThrow() throws Exception
    {
        SetContentLengthAndWriteMoreBytesHandler handler = new SetContentLengthAndWriteMoreBytesHandler(true);
        server.setHandler(handler);
        server.start();

        HttpTester.Response response = executeRequest();

        // TODO: we throw before response is committed. should we expect 500?
        assertThat("response code", response.getStatus(), is(200));
        assertThat("response body", response.getContent(), is("foo"));
        assertHeader(response, "content-length", "3");
        assertThat("no exceptions", handler.failure(), is(nullValue()));
    }

    private class SetContentLengthAndWriteMoreBytesHandler extends ThrowExceptionOnDemandHandler
    {
        private SetContentLengthAndWriteMoreBytesHandler(boolean throwException)
        {
            super(throwException);
        }

        @Override
        public void doNonErrorHandle(String target, Request baseRequest, final HttpServletRequest request, HttpServletResponse response) throws IOException, ServletException
        {
            if (request.getAttribute(CONTEXT_ATTRIBUTE) == null)
            {
                final AsyncContext asyncContext = baseRequest.startAsync();
                request.setAttribute(CONTEXT_ATTRIBUTE, asyncContext);
                new Thread(new Runnable()
                {
                    @Override
                    public void run()
                    {
                        try
                        {
                            ServletResponse asyncContextResponse = asyncContext.getResponse();
                            asyncContextResponse.setContentLength(3);
                            asyncContextResponse.getWriter().write("foobar");
                            if (dispatch)
                                asyncContext.dispatch();
                            else
                                asyncContext.complete();
                        }
                        catch (IOException e)
                        {
                            markFailed(e);
                        }
                    }
                }).run();
            }
            baseRequest.setHandled(true);
            super.doNonErrorHandle(target, baseRequest, request, response);
        }
    }

    @Test
    public void testWriteAndSetContentLength() throws Exception
    {
        WriteAndSetContentLengthHandler handler = new WriteAndSetContentLengthHandler(false);
        server.setHandler(handler);
        server.start();

        HttpTester.Response response = executeRequest();

        assertThat("response code", response.getStatus(), is(200));
        assertThat("no exceptions", handler.failure(), is(nullValue()));
        //TODO: jetty ignores setContentLength and sends transfer-encoding header. Correct?
    }

    @Test
    public void testWriteAndSetContentLengthAndThrow() throws Exception
    {
        WriteAndSetContentLengthHandler handler = new WriteAndSetContentLengthHandler(true);
        server.setHandler(handler);
        server.start();

        HttpTester.Response response = executeRequest();

        assertThat("response code", response.getStatus(), is(200));
        assertThat("no exceptions", handler.failure(), is(nullValue()));
    }

    private class WriteAndSetContentLengthHandler extends ThrowExceptionOnDemandHandler
    {
        private WriteAndSetContentLengthHandler(boolean throwException)
        {
            super(throwException);
        }

        @Override
        public void doNonErrorHandle(String target, Request baseRequest, final HttpServletRequest request, HttpServletResponse response) throws IOException, ServletException
        {
            if (request.getAttribute(CONTEXT_ATTRIBUTE) == null)
            {
                final AsyncContext asyncContext = baseRequest.startAsync();
                request.setAttribute(CONTEXT_ATTRIBUTE, asyncContext);
                new Thread(new Runnable()
                {
                    @Override
                    public void run()
                    {
                        try
                        {
                            ServletResponse asyncContextResponse = asyncContext.getResponse();
                            asyncContextResponse.getWriter().write("foo");
                            asyncContextResponse.setContentLength(3); // This should commit the response
                            if (dispatch)
                                asyncContext.dispatch();
                            else
                                asyncContext.complete();
                        }
                        catch (IOException e)
                        {
                            markFailed(e);
                        }
                    }
                }).run();
            }
            baseRequest.setHandled(true);
            super.doNonErrorHandle(target, baseRequest, request, response);
        }
    }

    @Test
    public void testWriteAndSetContentLengthTooSmall() throws Exception
    {
        WriteAndSetContentLengthTooSmallHandler handler = new WriteAndSetContentLengthTooSmallHandler(false);
        server.setHandler(handler);
        server.start();

        HttpTester.Response response = executeRequest();

        // Setting a content-length too small throws an IllegalStateException
        assertThat("response code", response.getStatus(), is(500));
        assertThat("no exceptions", handler.failure(), is(nullValue()));
    }

    @Test
    public void testWriteAndSetContentLengthTooSmallAndThrow() throws Exception
    {
        WriteAndSetContentLengthTooSmallHandler handler = new WriteAndSetContentLengthTooSmallHandler(true);
        server.setHandler(handler);
        server.start();

        HttpTester.Response response = executeRequest();

        // Setting a content-length too small throws an IllegalStateException
        assertThat("response code", response.getStatus(), is(500));
        assertThat("no exceptions", handler.failure(), is(nullValue()));
    }

    private class WriteAndSetContentLengthTooSmallHandler extends ThrowExceptionOnDemandHandler
    {
        private WriteAndSetContentLengthTooSmallHandler(boolean throwException)
        {
            super(throwException);
        }

        @Override
        public void doNonErrorHandle(String target, Request baseRequest, final HttpServletRequest request, HttpServletResponse response) throws IOException, ServletException
        {
            if (request.getAttribute(CONTEXT_ATTRIBUTE) == null)
            {
                final AsyncContext asyncContext = baseRequest.startAsync();
                request.setAttribute(CONTEXT_ATTRIBUTE, asyncContext);
                new Thread(new Runnable()
                {
                    @Override
                    public void run()
                    {
                        try
                        {
                            ServletResponse asyncContextResponse = asyncContext.getResponse();
                            asyncContextResponse.getWriter().write("foobar");
                            asyncContextResponse.setContentLength(3);
                            if (dispatch)
                                asyncContext.dispatch();
                            else
                                asyncContext.complete();
                        }
                        catch (IOException e)
                        {
                            markFailed(e);
                        }
                    }
                }).run();
            }
            baseRequest.setHandled(true);
            super.doNonErrorHandle(target, baseRequest, request, response);
        }
    }
}<|MERGE_RESOLUTION|>--- conflicted
+++ resolved
@@ -130,15 +130,10 @@
         server.start();
 
         HttpTester.Response response = executeRequest();
-
-<<<<<<< HEAD
-        assertThat("response code is 200", response.getCode(), is("200"));
+    
+        assertThat("response code", response.getStatus(), is(200));
         if (HttpVersion.HTTP_1_1.asString().equals(httpVersion))
             assertHeader(response, "content-length", "0");
-=======
-        assertThat("response code", response.getStatus(), is(200));
-        assertHeader(response, "content-length", "0");
->>>>>>> 02548542
         assertThat("no exceptions", handler.failure(), is(nullValue()));
     }
 
