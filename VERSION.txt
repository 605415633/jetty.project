jetty-9.4.7-SNAPSHOT

jetty-9.2.22.v20170606 - 06 June 2017
 + 920 no main manifest attribute, in jetty-runner-9.2.19.v20160908.jar
 + 1108 Please improve logging in SslContextFactory when there are no approved
   cipher suites
 + 1357 RolloverFileOutputStream: No rollout performed at midnight
 + 1469 IllegalStateException in RolloverFileOutputStream
 + 1507 Negative delay Timer.schedule exception due to mismatched local and
   _logTimeZone values
 + 1532 RolloverFileOutputStream can't handle multiple instances
 + 1523 Update ALPN support for Java 8u131
 + 1556 A timing channel in Password.java
 + 1590 RolloverFileOutputStream not functioning in Jetty 9.2.21+

jetty-9.4.6.v20170531 - 31 May 2017
 + 523 TLS close behaviour breaking session resumption
 + 1108 Please improve logging in SslContextFactory when there are no approved
   cipher suites
 + 1505 Adding jetty.base.uri and jetty.home.uri
 + 1514 websocket dump badly formatted
 + 1516 Delay starting of WebSocketClient until an attempt to connect is made
 + 1520 PropertyUserStore should extract packed config file
 + 1526 MongoSessionDataStore old session scavenging is broken due to the
   missing $ sign in "and" operation
 + 1527 Jetty BOM should not depend on jetty-parent
 + 1528 Internal HttpClient usages should have common configurable technique
 + 1536 Jetty BOM should include more artifacts
 + 1538 NPE in Response.putHeaders
 + 1539 JarFileResource mishandles paths with spaces
 + 1544 Disabling JSR-356 doesn't indicate context it was disabled for
 + 1546 Improve handling of quotes in cookies
 + 1553 X509.isCertSign() can throw ArrayIndexOutOfBoundsException on
   non-standard implementations
 + 1556 A timing channel in Password.java
 + 1558 When creating WebAppContext without session-config and with NO_SESSIONS
   throws NPE
 + 1567 XmlConfiguration will start the same object multiple times
 + 1568 ServletUpgradeRequest mangles query strings containing percent-escapes
   by re-escaping them
 + 1569 Allow setting of maxBinaryMessageSize to 0 in WebSocketPolicy
 + 1579 NPE in Quoted Quality CSV

jetty-9.3.20.v20170531 - 31 May 2017
 + 523 TLS close behaviour breaking session resumption
 + 1108 Please improve logging in SslContextFactory when there are no approved
   cipher suites
 + 1527 Jetty BOM should not depend on jetty-parent
 + 1556 A timing channel in Password.java
 + 1567 XmlConfiguration will start the same object multiple times

jetty-9.4.5.v20170502 - 02 May 2017
 + 304 Review dead code - StringUtil.sidBytesToString
 + 1235 DNS lookup in newSSLEngine(InetSocketAddress address)
 + 1348 Add a BOM artifact
 + 1390 HashLoginService and "this.web-inf.url" property are incompatible
 + 1404 Jetty 9.4.2 does not support constructors with varargs in XML config
   files
 + 1448 StackOverflowError when using URLStreamHandlerFactory in
   WebAppClassloader
 + 1475 SIOOBE in ContextHandler startup
 + 1481 Add convenient method to add user to Realm
 + 1486 redirect to welcome file broken for sub directory
 + 1487 add decoded paths
 + 1492 Unable to override logback.version
 + 1493 Response.sendError should preserve cookies
 + 1494 Module resolution ignores alternate providers where a .mod file of the
   same name exists
 + 1500 HttpServletResponse.sendError() should commit and close
 + 1502 WebSocket endpoints cannot be mapped when the session id is url encoded
 + 1504 Improve defaults for HTTP/2 flow control
 + 1505 jetty.base.uri and jetty.home.uri
 + 1506 Make HttpChannels recycling configurable for HTTP/2
 + 1507 Negative delay Timer.schedule exception due to mismatched local and
   _logTimeZone values
 + 1508 Update to gcloud datastore 1.0.0
 + 1510 Look for SessionHandlers instead of ContextHandlers in
   DefaultSessionIdManager
 + 1513 RolloverFileOutputStream can't handle multiple instances
 + 1517 Review JMX's ConnectorServer
 + 1521 Prevent copy of jetty jars to lib/gcloud
 + 1523 Update ALPN support for Java 8u131

jetty-9.3.19.v20170502 - 02 May 2017
 + 877 Programmatic servlet mappings cannot override mappings from
   webdefault.xml using quickstart
 + 1348 Add a BOM artifact
 + 1390 HashLoginService and "this.web-inf.url" property are incompatible
 + 1463 SSL Renegotiate limit
 + 1469 IllegalStateException in RolloverFileOutputStream
 + 1486 redirect to welcome file broken for sub directory
 + 1487 add decoded paths
 + 1507 Negative delay Timer.schedule exception due to mismatched local and
   _logTimeZone values
 + 1513 RolloverFileOutputStream can't handle multiple instances
 + 1523 Update ALPN support for Java 8u131

jetty-9.4.4.v20170414 - 14 April 2017
 + 612 Support HTTP Trailer
 + 877 Programmatic servlet mappings cannot override mappings from
   webdefault.xml using quickstart
 + 1201 X-Forwarded-For incorrectly set in jetty-http-forwarded.xml
 + 1334 Dispatcher.commitResponse() failure is unreported
 + 1386 Optimise session writes
 + 1411 Use short-circuit operator in websocket Frame
 + 1417 Improve classloader dumping
 + 1418 setWriteListener causes race
 + 1423 Update to gcloud datastore 0.10.0-beta
 + 1433 Wrong status message for code 417
 + 1434 Improve properties in jetty-gzip.xml
 + 1435 Apply setCharacterEncoding to static content without an assumed
   encoding
 + 1436 NullPointerException when calling changeSessionId
 + 1439 Allow UNC paths to function as Resource bases
 + 1440 Improve lock contention for low resources scheduling strategy
 + 1444 Deprecate Continuations
 + 1448 StackOverflowError when using URLStreamHandlerFactory in
   WebAppClassloader
 + 1449 Unable to find the JVM Lib directory in WebAppContext
 + 1450 JMX does not export session statistics
 + 1454 CachedContentFactory locks filesystem after first read of file
 + 1456 Error dispatch race with async write
 + 1463 SSL Renegotiate limit
 + 1466 Only use ServletContainerInitializers from server path for web.xml <
   3.0
 + 1467 Change default for WebAppContext.isConfiguredDiscovered to false
 + 1469 IllegalStateException in RolloverFileOutputStream
 + 1472 Broken *.gz symlinks cause NPE in DefaultServlet
 + 1475 SIOOBE in ContextHandler startup

jetty-9.3.18.v20170406 - 06 April 2017
 + 877 Programmatic servlet mappings cannot override mappings from
   webdefault.xml using quickstart
 + 1201 X-Forwarded-For incorrectly set in jetty-http-forwarded.xml
 + 1417 Improve classloader dumping
 + 1439 Allow UNC paths to function as Resource bases

jetty-9.4.3.v20170317 - 17 March 2017
 + 329 Javadoc for HttpTester and ServletTester needs to reference limited HTTP
   version scope
 + 856 Add server/port and auth configuration for mongo sessions
 + 1015 Ensure jetty-distribution excludes git / temp files
 + 1184 IllegalStateException for HEAD requests responded with 404
 + 1340 PushCacheFilter question
 + 1351 StringIndexOutOfBoundsException thrown on incomplete Accept-Language
   header
 + 1353 A Large ClasspathPattern results in infinite loop
 + 1357 RolloverFileOutputStream: No rollout performed at midnight
 + 1363 HttpInput.read deadlock (async mode)
 + 1374 When `Server.start` fails, beans ought to be stopped
 + 1375 Support pushed resources in HTTP client
 + 1378 Slow TLS clients may hang the server
 + 1379 Misleading javadoc for initialization of SessionIdPathParameterName
 + 1383 javadoc build on JDK 8u121 fails due to scripts
 + 1384 Expose StatisticsServlet to webapp
 + 1387 Windows and paxexam failure due to "renaming bundle"
 + 1389 Update to gcloud datastore-0.9.4-beta
 + 1390 HashLoginService and "this.web-inf.url" property are incompatible
 + 1396 Set-Cookie produced by Jetty is invalid for RFC6265 and Chrome
 + 1398 Ensure all SessionDataStores store lastsaved time
 + 1401 HttpOutput.recycle() does not clear the write listener
 + 1402 Move RFC syntax validation to jetty-http Syntax class
 + 1403 Move new CookieCompliance class to jetty-http
 + 1405 Cookie name cannot be blank or null

jetty-9.3.17.v20170317 - 17 March 2017
 + 329 Javadoc for HttpTester and ServletTester needs to reference limited HTTP
   version scope
 + 1015 Ensure jetty-distribution excludes git / temp files
 + 1047 ReadPendingException and then thread death
 + 1296 Introduce HTTP parser "content complete" event
 + 1326 Jetty shutdown command got NullPointerException (http2 module added to
   start)
 + 1328 Response.setBufferSize(int) ISE should be more clear on reason
 + 1340 PushCacheFilter question
 + 1342 Improve ByteBufferPool scalability
 + 1351 StringIndexOutOfBoundsException thrown on incomplete Accept-Language
   header
 + 1357 RolloverFileOutputStream: No rollout performed at midnight
 + 1374 When `Server.start` fails, beans ought to be stopped
 + 1375 Support pushed resources in HTTP client
 + 1378 Slow TLS clients may hang the server
 + 1383 javadoc build on JDK 8u121 fails due to scripts
 + 1384 Expose StatisticsServlet to webapp
 + 1387 Windows and paxexam failure due to "renaming bundle"
 + 1389 Update to gcloud datastore-0.9.4-beta
 + 1390 HashLoginService and "this.web-inf.url" property are incompatible
 + 1396 Set-Cookie produced by Jetty is invalid for RFC6265 and Chrome
 + 1401 HttpOutput.recycle() does not clear the write listener

jetty-9.4.2.v20170220 - 20 February 2017
 + 612 Support HTTP Trailer
 + 1047 ReadPendingException and then thread death
 + 1226 Undefined JETTY_LOGS breaks jetty.sh
 + 1284 IllegalStateException updating session inactive interval
 + 1290 http2-hpack not visible in OSGi
 + Allow application to hint that chunking should be used
 + 1292 jetty-home has unresolvable dependencies
 + 1296 Introduce HTTP parser "content complete" event
 + 1298 Generate gcloud-datastore.mod
 + 1300 Update to gcloud-datastore 0.8.2
 + 1307 Session scavenge needs to invalidate session
 + 1309 HttpClient GZIPContentDecoder should use the clients ByteBufferPool
 + 1313 Insufficient Bytes behavior change in jetty 9.4.x due to HTTP Trailers
   support?
 + 1315 Update to gcloud datastore 0.8.3-beta
 + 1326 Jetty shutdown command got NullPointerException (http2 module added to
   start)
 + 1328 Response.setBufferSize(int) ISE should be more clear on reason
 + 1329 Update to gcloud-datastore 0.9.2-beta
 + 1331 NPE in ClasspathPattern.add when using module logging-log4j2.mod and
   other logging modules
 + 1342 Improve ByteBufferPool scalability

jetty-9.4.1.v20170120 - 20 January 2017
 + 486 JDK 9 ALPN implementation
 + 592 Support no-value Host header in HttpParser
 + 612 Support HTTP Trailer
 + 1044 Unix socket connector blocks for 30 seconds on stopping the server
 + 1073 JDK9 support in Jetty 9.3.x
 + 1138 Ensure xml validation works on web descriptors
 + 1139 Support configuration of properties during --add-to-start
 + 1146 jetty.server.HttpInput deadlock
 + 1161 HttpClient and WebSocketClient should not remove all cookies on stop
 + 1162 Make request.changeSessionId() work with NullSessionCache
 + 1163 Start error results in NPE
 + 1167 NPE while completing a reset HTTP/2 stream
 + 1169 HTTP/2 reset on a stalled write does not unblock writer thread
 + 1171 jetty-client throws NPE for request to IDN hosts only when
   `HttpClient#send(...)` is called
 + 1175 Reading HttpServletRequest InputStream from a Filter then accessing
   getParameterNames() results in java.io.IOException: Missing content for
   multipart request
 + 1181 Review buffer underflow cases in SslConnection
 + 1184 IllegalStateException for HEAD requests responded with 404
 + 1185 Connection abruptly closed for HEAD requests
 + 1188 Cannot --add-to-start=logback-access due to logback-core dependancy
 + 1195 Problem using STOP.PORT and STOP.KEY with --exec
 + 1197 WebSocketClient not sending `Authorization` request header
 + 1200 Context path not set for symlink from root
 + 1201 X-Forwarded-For incorrectly set in jetty-http-forwarded.xml
 + 1202 NPE in JsrSession when dealing with a response missing the
   `Sec-WebSocket-Extensions` header
 + 1203 HttpSessionBindingListener#valueUnbound not called consistently in
   9.4.0
 + 1207 WebSocketPolicy configuration inconsistent when using JSR
 + 1209 IllegalStateException when HTTP/2 push is disabled
 + 1214 Accepted subprotocol is not provided when @OnWebSocketConnect method is
   invoked
 + 1216 Can't stop/start a WebAppContext with websocket
 + 1218 ReadPendingException is thrown when using
   o.e.j.websocket.api.Session.suspend
 + 1220 PushCacheFilter does not add the context path to pushed resources
 + 1222 Authenticated sessions throw exception on invalidate
 + 1223 Allow session workername to be null
 + 1224 HttpSessionListener.sessionDestroyed can no longer access session
 + 1226 Undefined JETTY_LOGS breaks jetty.sh
 + 1228 Internal error during SSL handshake
 + 1229 ClassLoader constraint issue when using NativeWebSocketConfiguration
   with WEB-INF/lib/jetty-http.jar present
 + 1234 onBadMessage called from with handled message
 + 1254 9.4.x Server resource handler welcome files forwarding not working
 + 1260 Expand system properties in start
 + 1262 BufferUtil.isMappedBuffer() uses reflection on private JDK fields
 + 1265 JAXB not available in JDK 9
 + 1267 Request.getRemoteUser can throw undeclared IllegalStateException via
   DeferredAuthentication & FormAuthenticator
 + 1268 <jsp-file>incorrectly handled when the jsp is at the top directory
 + 1269 Extensible assumed charset for mimetypes
 + 1270 GzipHandler rework on dispatches
 + 1271 Update to apache jasper 8.5.9
 + 1272 Update ALPN versions for 8u111
 + 1274 Distinguish no tlds vs no MetaInfConfiguration tld scanning for
   quickstart
 + 1276 Remove org.eclipse.jetty.websocket.server.WebSocketServerFactory from
   SPI
<<<<<<< HEAD

jetty-9.4.0.v20161208 - 08 December 2016
 + 1112 How config async support in jsp tag?
 + 1124 Allow configuration of WebSocket mappings from Spring
 + 1139 Support configuration of properties during --add-to-start
 + 1146 jetty.server.HttpInput deadlock
 + 1148 Support HTTP/2 HEADERS trailer
 + 1151 NPE in ClasspathPattern.match()
 + 1153 Make SessionData easier to subclass
 + 123 AbstractSessionIdManager can't atomically check for uniqueness of new
   session ID
=======
>>>>>>> 8661a73a

jetty-9.3.16.v20170120 - 20 January 2017
 + 486 JDK 9 ALPN implementation
 + 592 Support no-value Host header in HttpParser
 + 612 Support HTTP Trailer
 + 1073 JDK9 support in Jetty 9.3.x
 + 1195 Problem using STOP.PORT and STOP.KEY with --exec
 + 1197 WebSocketClient not sending `Authorization` request header
 + 1200 Context path not set for symlink from root
 + 1202 NPE in JsrSession when dealing with a response missing the
   `Sec-WebSocket-Extensions` header
 + 1228 Internal error during SSL handshake
 + 1229 ClassLoader constraint issue when using NativeWebSocketConfiguration
   with WEB-INF/lib/jetty-http.jar present
 + 1234 onBadMessage called from with handled message
 + 1262 BufferUtil.isMappedBuffer() uses reflection on private JDK fields
 + 1265 JAXB not available in JDK 9
 + 1267 Request.getRemoteUser can throw undeclared IllegalStateException via
   DeferredAuthentication & FormAuthenticator
 + 1268 <jsp-file>incorrectly handled when the jsp is at the top directory
 + 1269 Extensible assumed charset for mimetypes
 + 1270 GzipHandler rework on dispatches
 + 1272 Update ALPN versions for 8u111
 + 1274 Distinguish no tlds vs no MetaInfConfiguration tld scanning for
   quickstart
 + 1275 Get rid of Mockito
 + 1276 Remove org.eclipse.jetty.websocket.server.WebSocketServerFactory from
   SPI

jetty-9.2.21.v20170120 - 20 January 2017
 + 592 Support no-value Host header in HttpParser
 + 1229 ClassLoader constraint issue when using NativeWebSocketConfiguration
   with WEB-INF/lib/jetty-http.jar present
 + 1267 Request.getRemoteUser can throw undeclared IllegalStateException via
   DeferredAuthentication & FormAuthenticator

jetty-9.3.15.v20161220 - 20 December 2016
 + 240 Missing content for multipart request after upgrade to Jetty > 9.2.7
 + 905 Jetty terminates SSL connections too early with Connection: close
 + 1020 Java Util Logging properties in wrong location
 + 1050 Add multiple FilterHolder to a ServletContextHandler may cause problems
 + 1051 NCSARequestLog/RolloverFileOutputStream does not roll day after DST
   ends
 + 1054 Using WebSocketPingPongListener with empty PING payload results in
   NullPointerException
 + 1057 Improve WebSocketUpgradeFilter fast path performance
 + 1062 Jetty allows requests to hang under PUT load
 + 1063 HostPortHttpField should handle port-only values
 + 1064 HttpClient sets chunked transfer-encoding
 + 1065 Response.setBufferSize checks for written content
 + 1069 Host header should be sent with HTTP/1.0
 + 1072 InetAccessHandler needs InetAddress & Path based restrictions like
   IPAccessHandler did
 + 1078 DigestAuthentication should use realm from server, even if unknown in
   advance
 + 1081 DigestAuthenticator does not check the realm sent by the client
 + 1090 Allow WebSocketUpgradeFilter to be used by WEB-INF/web.xml
 + 1092 jetty-runner jstl support
 + 1098 MimeTypes.getCharsetFromContentType() unable parse "application/pdf;;;
   charset=UTF-8"
 + 1099 PushCacheFilter pushes POST requests
 + 1108 Please improve logging in SslContextFactory when there are no approved
   cipher suites
 + 1118 Filter.destroy() conflicts with ContainerLifeCycle.destroy() in
   WebSocketUpgradeFilter
 + 1123 Broken lifecycle for WebSocket's mappings
 + 1124 Allow configuration of WebSocket mappings from Spring
 + 1130 PROXY protocol support reports incorrect remote address
 + 1134 Jetty HTTP/2 client problems
 + 1135 Avoid allocations from Method.getParameterTypes() if possible
 + 1146 jetty.server.HttpInput deadlock
 + 1161 HttpClient and WebSocketClient should not remove all cookies on stop
 + 1169 HTTP/2 reset on a stalled write does not unblock writer thread
 + 1171 jetty-client throws NPE for request to IDN hosts only when
   `HttpClient#send(...)` is called
 + 1175 Reading HttpServletRequest InputStream from a Filter then accessing
   getParameterNames() results in java.io.IOException: Missing content for
   multipart request
 + 1181 Review buffer underflow cases in SslConnection
 + 1186 Where can i find SocketConnector .java and
   BlockingChannelConnector.java etc?

jetty-9.2.20.v20161216 - 16 December 2016
 + 295 Ensure Jetty Client use of Deflater / Inflater calls .end() to avoid
   memory leak
 + Reset Response buffer size
 + 1051 NCSARequestLog/RolloverFileOutputStream does not roll day after DST
   ends
 + 1057 Improve WebSocketUpgradeFilter fast path performance
 + 1090 Allow WebSocketUpgradeFilter to be used by WEB-INF/web.xml
 + 1124 Allow configuration of WebSocket mappings from Spring
 + 1130 PROXY protocol support reports incorrect remote address

jetty-9.4.0.v20161208 - 08 December 2016
 + 1112 How config async support in jsp tag?
 + 1124 Allow configuration of WebSocket mappings from Spring
 + 1139 Support configuration of properties during --add-to-start
 + 1146 jetty.server.HttpInput deadlock
 + 1148 Support HTTP/2 HEADERS trailer
 + 1151 NPE in ClasspathPattern.match()
 + 1153 Make SessionData easier to subclass
 + 123 AbstractSessionIdManager can't atomically check for uniqueness of new
   session ID

jetty-9.4.0.RC3 - 05 December 2016
 + 1051 NCSARequestLog/RolloverFileOutputStream does not roll day after DST
   ends
 + 1062 Jetty allows requests to hang under PUT load
 + 1090 Allow WebSocketUpgradeFilter to be used by WEB-INF/web.xml
 + 1092 jetty-runner jstl support
 + 1108 Please improve logging in SslContextFactory when there are no approved
   cipher suites
 + 1117 quickstart generator of quickstart-web.xml should keep ids
 + 1118 Filter.destroy() conflicts with ContainerLifeCycle.destroy() in
   WebSocketUpgradeFilter
 + 1123 Broken lifecycle for WebSocket's mappings
 + 1124 Allow configuration of WebSocket mappings from Spring
 + 1128 Stats Servlet hidden from classpath
 + 1130 PROXY protocol support reports incorrect remote address
 + 1134 Jetty HTTP/2 client problems
 + 1135 Avoid allocations from Method.getParameterTypes() if possible
 + 1138 Ensure xml validation works on web descriptors
 + 1139 Support configuration of properties during --add-to-start
 + 1142 Do not warn for default settings in sessions
 + 1143 Upgrade google cloud APIs to 0.7.0
 + 117 Support proxies with WebSocketClient
 + 572 Don't reject HTTP/2 requests without body in low threads mode
 + 877 Programmatic servlet mappings cannot override mappings from
   webdefault.xml using quickstart

jetty-9.4.0.RC2 - 16 November 2016
 + 240 Missing content for multipart request after upgrade to Jetty > 9.2.7
 + 586 Thread pools and connectors
 + 644 Modules for enabling logging
 + 905 Jetty terminates SSL connections too early with Connection: close
 + 907 Update to support apache jasper 8.5.5
 + 1020 Java Util Logging properties in wrong location
 + 1023 Error on configuring slf4j-simple-impl module
 + 1029 Restore Request.setHttpVersion()
 + 1031 Improve HttpField pre-encoding
 + 1032 Remove jetty dependencies in jetty jasper classes
 + 1037 Don't execute AsyncListener.onTimeout events in spare Scheduler-Thread
 + 1038 AttributeNormalizer does not favor ${WAR} over other attributes, like
   ${jetty.base}
 + 1039 AttributeNormalizer should not track attributes that are null
 + 1045 Abort HttpChannel onCompletion if wrong content length set
 + 1046 Improve HTTP2Flusher error report
 + 1050 Add multiple FilterHolder to a ServletContextHandler may cause problems
 + 1054 Using WebSocketPingPongListener with empty PING payload results in
   NullPointerException
 + 1057 Improve WebSocketUpgradeFilter fast path performance
 + 1062 Jetty allows requests to hang under PUT load
 + 1063 HostPortHttpField should handle port-only values
 + 1064 HttpClient sets chunked transfer-encoding
 + 1065 Response.setBufferSize checks for written content
 + 1066 Content-Length: 0 set when not required
 + 1067 Ensure if session scavenging is disabled, no candidate expired sessions
   accumulate
 + 1069 Host header should be sent with HTTP/1.0
 + 1070 Refactor calculation for session expiry
 + 1071 Ensure dirty flag set on a new session
 + 1072 InetAccessHandler needs InetAddress & Path based restrictions like
   IPAccessHandler did
 + 1074 Improve HttpInput for non dispatched calls
 + 1075 If read from session data cache fails, fallback to session data store
 + 1077 doHandle defined twice for ScopedHandler
 + 1078 DigestAuthentication should use realm from server, even if unknown in
   advance
 + 1081 DigestAuthenticator does not check the realm sent by the client
 + 1091 Update to gcloud datastore 0.5.1
 + 1098 MimeTypes.getCharsetFromContentType() unable parse "application/pdf;;;
   charset=UTF-8"
 + 1099 PushCacheFilter pushes POST requests
 + 1103 AbstractNCSARequestLog reports too much of the Request URI
<<<<<<< HEAD
=======

jetty-9.3.14.v20161028 - 28 October 2016
 + 292 NPE in SslConnectionFactory newConnection
 + 295 Ensure Jetty Client use of Deflater / Inflater calls .end() to avoid
   memory leak
 + 989 InputStreamResponseListener.get() throws with HTTP/2 following redirect
 + 1009 9.3.x] ThreadLimitHandler has no method setBlockForMs
 + 1018 Remove dependency on asm types in oej.annotations.Util
 + 1029 Restore Request.setHttpVersion()
 + 1031 Improve HttpField pre-encoding
 + 1032 Remove jetty dependencies in jetty jasper classes
 + 1037 Don't execute AsyncListener.onTimeout events in spare Scheduler-Thread
 + 1038 AttributeNormalizer does not favor ${WAR} over other attributes, like
   ${jetty.base}
 + 1039 AttributeNormalizer should not track attributes that are null
 + 1046 Improve HTTP2Flusher error report
 + 480764 Add extra tests for empty multipart
>>>>>>> 8661a73a

jetty-9.4.0.RC1 - 21 October 2016
 + 277 Proxy servlet does not handle HTTP status 100 correctly
 + 292 NPE in SslConnectionFactory newConnection
 + 295 Ensure Jetty Client use of Deflater / Inflater calls .end() to avoid
   memory leak
 + 382 Support Request auto decompress in GzipHandler
 + 644 Modules for enabling logging
 + 788 Attempting to activate a module that is already enabled
 + 914 Regularize the naming of the session configuration properties
 + 915 The jetty-maven-plugin:stop goal doesn't stop everything completely
 + 918 Support certificates hot reload
 + 926 No LSB Tags on jetty.sh script cause warning on Ubuntu 16.04
 + 927 Allow custom schema for session tables
 + 940 Reset Response buffer size
 + 941 Make GCloudSessionDataStore more configurable
 + 944 Make a NullSessionCache module
 + 945 Property for SessionCache.saveOnCreate missing in session-cache-hash.mod
 + 946 Fix javadoc on MongoSessionDataStore
 + 948 jetty-distribution invalid config etc/jetty-http2c.xml
 + 953 Add namespace support to GCloudSessionDataStore
 + 954 Fallback to less efficient queries if no indexes for
   GCloudSessionDataStore
 + 955 Response listeners not invoked when using Connection.send()
 + 959 CompleteListener invoked twice for HTTP/2 transport and response content
 + 960 Async I/O spin when reading early EOF
 + 963 location based black/white classpath patterns
 + 966 Remove usages of ConcurrentArrayQueue
 + 984 Improve logging modules and module listing
 + 989 InputStreamResponseListener.get() throws with HTTP/2 following redirect
 + 993 Add GAE_MODULE_INSTANCE env var as default for session id manager
 + 998 Normalize [tags] directive in *.mod files
 + 999 Create a Flight Recorder module
 + 1000 Allow legacy behaviour if 2 servlets map to same path
 + 1003 Better error messages when invoking deprecated modules
 + 1007 Update to gcloud datastore 0.4.0
 + 1009 ThreadLimitHandler has no method setBlockForMs
 + 1013 Overlay directory for modules
 + 1014 Sessions created via https throw "invalid for write" exception
 + 1017 Output session configuration for dump
 + 1018 Remove dependency on asm types in oej.annotations.Util

jetty-9.3.13.v20161014 - 14 October 2016
 + 295 Ensure Jetty Client use of Deflater / Inflater calls .end() to avoid
   memory leak
 + 926 No LSB Tags on jetty.sh script cause warning on Ubuntu 16.04
 + 999 Create a Flight Recorder module
 + 1000 Allow legacy behaviour if 2 servlets map to same path

jetty-9.3.13.M0 - 30 September 2016
 + 277 Proxy servlet does not handle HTTP status 100 correctly
 + 870 TLS protocol exclusion broken for SslContextFactory(String)
 + 915 The jetty-maven-plugin:stop goal doesn't stop everything completely
 + 918 Support certificates hot reload
 + 930 Add module instructions to SSL section
 + 943 Docs: Error in 'Embedding Jetty' page - example 'FileServer'
 + 948 9.4.0.RC0 jetty-distribution invalid config etc/jetty-http2c.xml
 + 955 Response listeners not invoked when using Connection.send()
 + 959 CompleteListener invoked twice for HTTP/2 transport and response content
 + 960 Async I/O spin when reading early EOF
 + 965 Link from High Load docs to Garbage Collection Tuning is broken
 + 966 Remove usages of ConcurrentArrayQueue

jetty-9.4.0.RC0 - 15 September 2016
 + 131 Improve Connector Statistic names and values
 + 572 Don't reject HTTP/2 requests without body in low threads mode
 + 725 Provide a private way to report security issues
 + 731 Update modules in Jetty 9.4
 + 806 Jetty HttpClient authentication - missing any realm option
 + 844 Implement a Thread Limit Handler
 + 845 Improve blocking IO for data rate limiting
 + 851 MBeanContainer no longer unregisters MBeans when "stopped"
 + 854 If container.destroy() is called, calling container.start() again should
   throw an IllegalStateException
 + 855 JMXify MBeanContainer
 + 856 Add server/port and auth configuration for mongo sessions
 + 860 Only TLS 1.2 Supported
 + 868 ClassLoader leak with Jetty and Karaf - static instances of
   java.lang.Throwable
 + 870 TLS protocol exclusion broken for SslContextFactory(String)
 + 880 Refactor jetty-http's HostPortHttpField logic into new jetty-util class
 + 882 Add IPv6 support to IPAddressMap in jetty-util
 + 889 ConstantThrowable.name can be removed
 + 890 Review MappedByteBufferPool
 + 894 When adding servless class, preserve Class instead of going through
   String
 + 897 Remove GzipHandler interceptor when out of scope
 + 898 GzipHandler adds multiple Vary header
 + 902 Expect: 100-Continue does not work with HTTP/2
 + 906 Expose jetty juli log for jasper in osgi
 + 909 Path and Domain not properly matched in addCookie()
 + 911 Request.getRequestURI() gets decoded after startAsync(req, resp) is
   invoked
 + 913 Unprotected debug in WebAppClassLoader
 + 914 Regularize the naming of the session configuration properties
 + 922 Implements methods Connection.getBytes[In|Out]()
 + 931 Update gcloud datastore to 0.3.0

jetty-9.3.12.v20160915 - 15 September 2016
 + 56 Fix authn issues in LdapLoginModule
 + 131 Improve Connector Statistic names and values
 + 185 Implement RFC 7239 (Forwarded header)
 + 700 Bundle org.eclipse.jetty.http.spi not available via p2 repository
 + 725 Provide a private way to report security issues
 + 752 Implement support for HTTP2 SETTINGS_MAX_HEADER_LIST_SIZE
 + 759 Ensure wrapped Responses will close and commit outputstream or writer
 + 780 The moved websocket PathSpec is incompatible with cometd 3.0.x
 + 783 Report name of broken jar file
 + 784 JSP Session updated before sendRedirect() lose their information
 + 786 Buffering Response Handler
 + 790 AsyncContentListener semantic broken with HTTP/2 transport
 + 792 HTTP/2] Socket seems to be not closed completely
 + 797 MimeTypes resource loading incorrect on OSGi
 + 798 async IO Write closed race
 + 804 setting default Url Encoding broken in Jetty >= 9.3
 + 806 Jetty HttpClient authentication - missing any realm option
 + 817 NPE in jndi Resource
 + 826 Better default for HTTP/2's max concurrent streams
 + 827 HTTPClient fails connecting to HTTPS host through an HTTP proxy
   w/authentication
 + 830 Test webapp not properly copied to demo-base
 + 832 ServerWithJNDI example uses wrong webapp
 + 841 support reset in buffering interceptors
 + 844 Implement a Thread Limit Handler
 + 845 Improve blocking IO for data rate limiting
 + 851 MBeanContainer no longer unregisters MBeans when "stopped"
 + 854 If container.destroy() is called, calling container.start() again should
   throw an IllegalStateException
 + 855 JMXify MBeanContainer
 + 860 Only TLS 1.2 Supported
 + 868 ClassLoader leak with Jetty and Karaf - static instances of
   java.lang.Throwable
 + 880 Refactor jetty-http's HostPortHttpField logic into new jetty-util class
 + 882 Add IPv6 support to IPAddressMap in jetty-util
 + 889 ConstantThrowable.name can be removed
 + 894 When adding servless class, preserve Class instead of going through
   String
 + 897 Remove GzipHandler interceptor when out of scope
 + 898 GzipHandler adds multiple Vary header
 + 902 Expect: 100-Continue does not work with HTTP/2
 + 909 Path and Domain not properly matched in addCookie()
 + 911 Request.getRequestURI() gets decoded after startAsync(req, resp) is
   invoked
 + 913 Unprotected debug in WebAppClassLoader
 + 922 Implements methods Connection.getBytes[In|Out]()

jetty-9.4.0.M1 - 15 August 2016
 + 185 Implement RFC 7239 (Forwarded header)
 + 213 jetty.osgi.boot requires Server services registered before
   ContextHandler services
 + 282 When warning about conflicting servlet mappings, detail where each
   mapping comes from
 + 306 Merge jetty-parent into jetty-project
 + 388 Add methods to send text frames with pre-encoded strings
 + 425 Incorrect @ServerEndpoint Encoder/Decoder lifecycle
 + 487 JDK 9 build compatibility
 + 515 Alternate start modules
 + 56 Fix authn issues in LdapLoginModule
 + 592 Support no-value Host header in HttpParser
 + 620 Missing call to setPattern in RewritePatternRule constructor
 + 623 Add --gzip suffix to 304 responses with ETAGs
 + 624 AsyncContext.onCompleted called twice
 + 627 Use only start.ini or start.d, not both
 + 628 IOException: Unable to open root Jar file
   MetaInfConfiguration.getTlds(MetaInfConfiguration.java:406) with Spring boot
   loader + WebAppContext + non-expanded war
 + 638 ConnectHandler responses should have Content-Length
 + 639 ServerContainer stores WebSocket sessions twice
 + 640 ClientContainer should store WebSocket sessions as beans
 + 641 MongoSessionIdManager uses deprecated ensureIndex
 + 644 Modules for enabling logging
 + 647 HTTP/2 CONTINUATION frame parsing throws IllegalStateException
 + 648 Problem using InputStreamResponseListener to handle HTTP/2 responses
 + 654 Jetty 9.3 ServletContext.getResourceAsStream("/") returns an unusable
   stream
 + 658 Add memcached option for gcloud-sessions in jetty-9.3
 + 659 CONNECT request fails spuriously
 + 660 NullPointerException in Request.getParameter: _parameters is null
 + 661 JsrExtension is missing hashCode() and equals()
 + 663 Update gcloud datastore to 0.2.3
 + 667 Introduce optional `jetty.deploy.monitoredPath` for jetty-deploy paths
   outside of ${jetty.base}
 + 668 Introduce optional `jetty.deploy.defaultsDescriptorPath` for
   jetty-deploy defaults descriptor outside of ${jetty.home}
 + 671 Incorrect ALPN default protocol
 + 672 Allow logging configuration announcement to be programmatically disabled
 + 673 ClasspathPattern needs a match all pattern
 + 675 Slf4jLog.ignore() should produce at DEBUG level
 + 676 JavaUtilLog.ignore() should produce at DEBUG level
 + 677 Logging of .ignore() should indicate that it was an "Ignored Exception"
 + 678 Log at less than DEBUG level when annotation scanning takes significant
   time
 + 682 Quickstart should not scan all container path jars
 + 684 HttpClient proxies (HttpProxy and Socks4Proxy) do not support
   authentication
 + 685 SecureRequestCustomizer SSLSession attribute not set
 + 687 AllowSymLinkAliasChecker not normalizing relative symlinks properly
 + 689 Drop support for http2 drafts
 + 690 jetty-maven-plugin does not configure AnnotationConfiguration for
   jetty:effective-web-xml goal
 + 695 Deprecate LocalConnector.getResponses() in favor of using .getResponse()
 + 696 LocalConnector.getResponse() doesn't find close if using HTTP/1.1
   w/Connection: close
 + 700 Bundle org.eclipse.jetty.http.spi not available via p2 repository
 + 701 Document CachingWebAppClassLoader
 + 706 org.apache.jasper.compiler.disablejsr199 is no longer present in Jetty
   9.3+
 + 708 SslContextFactory: newSslServerSocket/newSslSocket are not completely
   customized
 + 717 GzipHandler.minGzipSize still compresses small responses
 + 718 Document HttpClient transports
 + 720 asciiToLowerCase throws NullPointerException
 + 721 HTTP Response header value encoding is invalid for RFC7230
 + 723 Improve bad/missing mime.properties reporting
 + 730 "Slow" client causes IllegalStateException
 + 739 Illegal WindowUpdate frame with delta=0
 + 747 Update documentation to reflect TLS and SSL support
 + 749 Invalid WebSocket Upgrade should result in error 400, not 405
 + 751 Remove usages of ArrayQueue
 + 752 Implement support for HTTP2 SETTINGS_MAX_HEADER_LIST_SIZE
 + 755 NPE in HttpChannelOverHTTP2.requestContent()
 + 756 Filter out headers
 + 759 Ensure wrapped Responses will close and commit outputstream or writer
 + 761 Clarify retainDays for NCSARequestLog in documentation
 + 764 Chapter 16 Build Issue
 + 780 The moved websocket PathSpec is incompatible with cometd 3.0.x
 + 783 Report name of broken jar file
 + 784 JSP Session updated before sendRedirect() lose their information
 + 786 Buffering Response Handler
 + 788 Attempting to activate a module that is already enabled
 + 790 AsyncContentListener semantic broken with HTTP/2 transport
 + 792 HTTP/2] Socket seems to be not closed completely
 + 797 MimeTypes resource loading incorrect on OSGi
 + 798 async IO Write closed race
 + 802 Warning for --add-to-startd is not complete in 9.4.x
 + 804 setting default Url Encoding broken in Jetty >= 9.3
 + 815 Simplify infinispan session module
 + 817 NPE in jndi Resource
 + 826 Better default for HTTP/2's max concurrent streams
 + 827 HTTPClient fails connecting to HTTPS host through an HTTP proxy
   w/authentication
 + 830 Test webapp not properly copied to demo-base
 + 832 ServerWithJNDI example uses wrong webapp
 + 837 Update to support apache jasper 8.5.4
 + 841 support reset in buffering interceptors

<<<<<<< HEAD
jetty-9.4.0.M0 - 03 June 2016
 + 356 Element error-page/location must start with a '/'
 + 360 Improve HTTP/2 stream interleaving
 + 367 Resolve remaining git.eclipse.org build references
 + 411 ensure MongoSessionManager saves maxInactiveInterval and expiry
   correctly Issue #415 ensure setting > MAX_INT session-timeout is detected
 + 412 Clarify ServletContextListener.contextDestroyed
 + 418 Add osgi capability for endpoint configurator
 + 437786 SslContextFactory: Allow Password.getPassword to be overridden
 + 469 Update to Apache Jasper 8.0.33
 + 472675 No main manifest attribute, in jetty-runner regression
 + 478918 Change javax.servlet.error,forward,include literals to
   RequestDispatcher constants
 + 479179 Fixed NPE from debug
 + 479343 calls to MetaData#orderFragments() with relative ordering adds
   duplicate jars
 + 479537 Server preface sent after client preface reply
 + 479678 Support HTTP/1.1 Upgrade in HttpClient
 + 479712 Documented --approve-all-licenses
 + 479832 Update comment in gcloud-sessions.xml file
 + 479839 Regression when starting application with excessive scan times
 + 479865 IllegalStateException: Multiple servlets map to path: *.jsp: jsp,jsp
 + 479903 improve async onError handling
 + 480 jetty-osgi] org.eclipse.jetty.annotations should be optional
 + 480162 Continuations behavior differences due to HttpURI behavior
 + 480272 Update to newer jdt ecj version
 + 480827 Implemented Unix Domain Socket Connector
 + 480898 Introduce FilterMapping.getDispatcherTypes() method
 + 480904 jetty-util Loader simplification
 + 481075 Session statistics are not accurate
 + 481116 Introduce connection pooling also for HTTP/2 transport
 + 481203 Add ability to set configurations to apply to WebAppContext for
   jetty-maven-plugin
 + 481373 Corner cases where session may remain in JDBCSessionManager memory
 + 481717 Make Callback and Promise CompletableFuture-friendly
 + 481718 Improve stream interleaving
 + 481903 Module Descriptions
 + 482039 Create shaded jar for isolated jetty-client use
 + 482041 Add ServletHandler.newCachedChain() to ease customization
 + 482042 New API, Allow customization of ServletHandler path mapping
 + 482056 Compact path before using it in getRequestDispatcher()
 + 482057 MultiPartInputStream temp file permissions should be limited to user
 + 482172 Report form key size count in UrlEncoded exceptions
 + 482173 Track original Query string in Rewrite RuleContainer too
 + 483059 Remove cache of authenticated users
 + 483119 CachingWebAppClassLoader breaks JSP
 + 483427 AsyncContext complete while pending async Reads/Writes
 + 484349 Optimized PathMappings lookup
 + 484350 Allow GzipHandler path include/exclude to use regex
 + 484603 HashLoginService does not stop its PropertyUserStore
 + 484616 Outdated version of javaee_web_services_client_1_2.xsd
 + 484818 Expose interesting HTTP/2 attributes and operations via JMX
 + 484822 Jetty ThreadMonitor memory leak
 + 485 Multiple compressed formats from static content
 + 485031 two PathWatcher threads running after automatically restarting webapp
 + 485063 After stopping JettyWebAppContext, it still contains reference to old
   WebAppClassLoader via ServerContainer bean
 + 485064 HashSessionManager leaks ScheduledExecutorScheduler with reference to
   un-deployed webapp
 + 485199 Remove copyright blurb from pom.xml files
 + 485625 Allow overriding the conversion of a String into a Credential
 + 486497 NPE in MappedLoginService
 + 486530 Handler added to WebAppContext prevents ServletContext initialization
 + 493 OSGiClassLoader contains dead code
 + 495 EventSender might leak service-references or miss them at all
 + 514 Allow ExecutionStrategy to be configurable
 + 515 #467
 + 525 fix blockForContent spin
 + 532 Get rid of generated jetty-start/dependency-reduced-pom.xml
 + 533 Do not hide file resource exception
 + 605 Guard concurrent calls to WebSocketSession.close()
 + 608 reset encoding set from content type

jetty-9.3.14.v20161028 - 28 October 2016
 + 292 NPE in SslConnectionFactory newConnection
 + 295 Ensure Jetty Client use of Deflater / Inflater calls .end() to avoid
   memory leak
 + 989 InputStreamResponseListener.get() throws with HTTP/2 following redirect
 + 1009 9.3.x] ThreadLimitHandler has no method setBlockForMs
 + 1018 Remove dependency on asm types in oej.annotations.Util
 + 1029 Restore Request.setHttpVersion()
 + 1031 Improve HttpField pre-encoding
 + 1032 Remove jetty dependencies in jetty jasper classes
 + 1037 Don't execute AsyncListener.onTimeout events in spare Scheduler-Thread
 + 1038 AttributeNormalizer does not favor ${WAR} over other attributes, like
   ${jetty.base}
 + 1039 AttributeNormalizer should not track attributes that are null
 + 1046 Improve HTTP2Flusher error report

jetty-9.3.13.v20161014 - 14 October 2016
 + 295 Ensure Jetty Client use of Deflater / Inflater calls .end() to avoid
   memory leak
 + 926 No LSB Tags on jetty.sh script cause warning on Ubuntu 16.04
 + 999 Create a Flight Recorder module
 + 1000 Allow legacy behaviour if 2 servlets map to same path

jetty-9.3.13.M0 - 30 September 2016
 + 277 Proxy servlet does not handle HTTP status 100 correctly
 + 870 TLS protocol exclusion broken for SslContextFactory(String)
 + 915 The jetty-maven-plugin:stop goal doesn't stop everything completely
 + 918 Support certificates hot reload
 + 930 Add module instructions to SSL section
 + 943 Docs: Error in 'Embedding Jetty' page - example 'FileServer'
 + 948 9.4.0.RC0 jetty-distribution invalid config etc/jetty-http2c.xml
 + 955 Response listeners not invoked when using Connection.send()
 + 959 CompleteListener invoked twice for HTTP/2 transport and response content
 + 960 Async I/O spin when reading early EOF
 + 965 Link from High Load docs to Garbage Collection Tuning is broken
 + 966 Remove usages of ConcurrentArrayQueue

jetty-9.3.12.v20160915 - 15 September 2016
 + 56 Fix authn issues in LdapLoginModule
 + 131 Improve Connector Statistic names and values
 + 185 Implement RFC 7239 (Forwarded header)
 + 700 Bundle org.eclipse.jetty.http.spi not available via p2 repository
 + 725 Provide a private way to report security issues
 + 752 Implement support for HTTP2 SETTINGS_MAX_HEADER_LIST_SIZE
 + 759 Ensure wrapped Responses will close and commit outputstream or writer
 + 780 The moved websocket PathSpec is incompatible with cometd 3.0.x
 + 783 Report name of broken jar file
 + 784 JSP Session updated before sendRedirect() lose their information
 + 786 Buffering Response Handler
 + 790 AsyncContentListener semantic broken with HTTP/2 transport
 + 792 HTTP/2] Socket seems to be not closed completely
 + 797 MimeTypes resource loading incorrect on OSGi
 + 798 async IO Write closed race
 + 804 setting default Url Encoding broken in Jetty >= 9.3
 + 806 Jetty HttpClient authentication - missing any realm option
 + 817 NPE in jndi Resource
 + 826 Better default for HTTP/2's max concurrent streams
 + 827 HTTPClient fails connecting to HTTPS host through an HTTP proxy
   w/authentication
 + 830 Test webapp not properly copied to demo-base
 + 832 ServerWithJNDI example uses wrong webapp
 + 841 support reset in buffering interceptors
 + 844 Implement a Thread Limit Handler
 + 845 Improve blocking IO for data rate limiting
 + 851 MBeanContainer no longer unregisters MBeans when "stopped"
 + 854 If container.destroy() is called, calling container.start() again should
   throw an IllegalStateException
 + 855 JMXify MBeanContainer
 + 860 Only TLS 1.2 Supported
 + 868 ClassLoader leak with Jetty and Karaf - static instances of
   java.lang.Throwable
 + 880 Refactor jetty-http's HostPortHttpField logic into new jetty-util class
 + 882 Add IPv6 support to IPAddressMap in jetty-util
 + 889 ConstantThrowable.name can be removed
 + 894 When adding servless class, preserve Class instead of going through
   String
 + 897 Remove GzipHandler interceptor when out of scope
 + 898 GzipHandler adds multiple Vary header
 + 902 Expect: 100-Continue does not work with HTTP/2
 + 909 Path and Domain not properly matched in addCookie()
 + 911 Request.getRequestURI() gets decoded after startAsync(req, resp) is
   invoked
 + 913 Unprotected debug in WebAppClassLoader
 + 922 Implements methods Connection.getBytes[In|Out]()

=======
>>>>>>> 8661a73a
jetty-9.3.11.v20160721 - 21 July 2016
 + 230 customize Content-Type in ErrorHandler's default error page
 + 592 Support no-value Host header in HttpParser
 + 631 SLOTH protection
 + 649 LDAPLoginModule should disallow blank username and password
 + 658 Add memcached option for gcloud-sessions in jetty-9.3
 + 660 NullPointerException in Request.getParameter: _parameters is null
 + 663 Update gcloud datastore to 0.2.3
 + 667 Introduce optional `jetty.deploy.monitoredPath` for jetty-deploy paths
   outside of ${jetty.base}
 + 668 Introduce optional `jetty.deploy.defaultsDescriptorPath` for
   jetty-deploy defaults descriptor outside of ${jetty.home}
 + 669 Support UNC paths in PathResource
 + 671 Incorrect ALPN default protocol
 + 672 Allow logging configuration announcement to be programmatically disabled
 + 673 ClasspathPattern needs a match all pattern
 + 675 Slf4jLog.ignore() should produce at DEBUG level
 + 676 JavaUtilLog.ignore() should produce at DEBUG level
 + 677 Logging of .ignore() should indicate that it was an "Ignored Exception"
 + 678 Log at less than DEBUG level when annotation scanning takes significant
   time
 + 682 Quickstart should not scan all container path jars
 + 684 HttpClient proxies (HttpProxy and Socks4Proxy) do not support
   authentication
 + 685 SecureRequestCustomizer SSLSession attribute not set
 + 687 AllowSymLinkAliasChecker not normalizing relative symlinks properly
 + 690 jetty-maven-plugin does not configure AnnotationConfiguration for
   jetty:effective-web-xml goal
 + 695 Deprecate LocalConnector.getResponses() in favor of using .getResponse()
 + 696 LocalConnector.getResponse() doesn't find close if using HTTP/1.1
   w/Connection: close
 + 701 Document CachingWebAppClassLoader
 + 706 org.apache.jasper.compiler.disablejsr199 is no longer present in Jetty
   9.3+
 + 708 SslContextFactory: newSslServerSocket/newSslSocket customization
 + 717 GzipHandler.minGzipSize still compresses small responses
 + 718 Document HttpClient transports
 + 720 asciiToLowerCase throws NullPointerException
 + 721 HTTP Response header value encoding is invalid for RFC7230
 + 723 Improve bad/missing mime.properties reporting
 + 726 Http2 Client parse error
 + 730 "Slow" client causes IllegalStateException
 + 733 Allow setCharacterEncoding after getOutputStream
 + 739 Illegal WindowUpdate frame with delta=0
 + 742 Fixed link to webtide.com
 + 745 Removed README.txt
 + 747 Update documentation to reflect TLS and SSL support
 + 751 Remove usages of ArrayQueue
 + 752 Implement support for HTTP2 SETTINGS_MAX_HEADER_LIST_SIZE
 + 755 NPE in HttpChannelOverHTTP2.requestContent()
 + 756 Filter problematic headers from CGI and FastCGIProxy

jetty-9.2.19.v20160908 - 08 September 2016
 + 817 NPE in jndi Resource
 + 830 Test webapp not properly copied to demo-base
 + 832 ServerWithJNDI example uses wrong webapp
 + 851 MBeanContainer no longer unregisters MBeans when "stopped"
 + 868 ClassLoader leak with Jetty and Karaf - static instances of
   java.lang.Throwable
 + 880 Refactor jetty-http's HostPortHttpField logic into new jetty-util class
 + 882 Add IPv6 support to IPAddressMap in jetty-util
 + 894 When adding servless class, preserve Class instead of going through
   String

jetty-9.2.18.v20160721 - 21 July 2016
 + 425 Incorrect @ServerEndpoint Encoder/Decoder lifecycle
 + 649 LDAPLoginModule should disallow blank username and password
 + 654 Jetty 9.3 ServletContext.getResourceAsStream("/") returns an unusable
   stream
 + 661 JsrExtension is missing hashCode() and equals()
 + 756 Filter problematic headers from CGI and FastCGIProxy

jetty-9.3.11.M0 - 22 June 2016
 + 425 Incorrect @ServerEndpoint Encoder/Decoder lifecycle
 + 624 AsyncContext.onCompleted called twice
 + 645 jetty-requestlog.xml default log path
 + 654 Jetty 9.3 ServletContext.getResourceAsStream("/") returns an unusable
   stream
 + 659 CONNECT request fails spuriously
 + 660 NullPointerException in Request.getParameter: _parameters is null
 + 661 JsrExtension is missing hashCode() and equals()

jetty-9.3.10.v20160621 - 21 June 2016
 + 388 Add methods to send text frames with pre-encoded strings
 + 605 Guard concurrent calls to WebSocketSession.close()
 + 608 reset encoding set from content type?
 + 620 Missing call to setPattern in RewritePatternRule constructor
 + 623 Add --gzip suffix to 304 responses with ETAGs
 + 624 AsyncContext.onCompleted called twice
 + 628 IOException: Unable to open root Jar file
   MetaInfConfiguration.getTlds(MetaInfConfiguration.java:406) with Spring boot
   loader + WebAppContext + non-expanded war
 + 633 If jmx and websocket is enabled, redploying a context produces a
   NullPointerException
 + 638 ConnectHandler responses should have Content-Length
 + 639 ServerContainer stores WebSocket sessions twice
 + 640 ClientContainer should store WebSocket sessions as beans
 + 641 MongoSessionIdManager uses deprecated ensureIndex
 + 647 HTTP/2 CONTINUATION frame parsing throws IllegalStateException
 + 648 Problem using InputStreamResponseListener to handle HTTP/2 responses

jetty-9.4.0.M0 - 03 June 2016
 + 356 Element error-page/location must start with a '/'
 + 360 Improve HTTP/2 stream interleaving
 + 367 Resolve remaining git.eclipse.org build references
 + 411 ensure MongoSessionManager saves maxInactiveInterval and expiry
   correctly Issue #415 ensure setting > MAX_INT session-timeout is detected
 + 412 Clarify ServletContextListener.contextDestroyed
 + 418 Add osgi capability for endpoint configurator
 + 437786 SslContextFactory: Allow Password.getPassword to be overridden
 + 469 Update to Apache Jasper 8.0.33
 + 472675 No main manifest attribute, in jetty-runner regression
 + 478918 Change javax.servlet.error,forward,include literals to
   RequestDispatcher constants
 + 479179 Fixed NPE from debug
 + 479343 calls to MetaData#orderFragments() with relative ordering adds
   duplicate jars
 + 479537 Server preface sent after client preface reply
 + 479678 Support HTTP/1.1 Upgrade in HttpClient
 + 479712 Documented --approve-all-licenses
 + 479832 Update comment in gcloud-sessions.xml file
 + 479839 Regression when starting application with excessive scan times
 + 479865 IllegalStateException: Multiple servlets map to path: *.jsp: jsp,jsp
 + 479903 improve async onError handling
 + 480 jetty-osgi] org.eclipse.jetty.annotations should be optional
 + 480162 Continuations behavior differences due to HttpURI behavior
 + 480272 Update to newer jdt ecj version
 + 480827 Implemented Unix Domain Socket Connector
 + 480898 Introduce FilterMapping.getDispatcherTypes() method
 + 480904 jetty-util Loader simplification
 + 481075 Session statistics are not accurate
 + 481116 Introduce connection pooling also for HTTP/2 transport
 + 481203 Add ability to set configurations to apply to WebAppContext for
   jetty-maven-plugin
 + 481373 Corner cases where session may remain in JDBCSessionManager memory
 + 481717 Make Callback and Promise CompletableFuture-friendly
 + 481718 Improve stream interleaving
 + 481903 Module Descriptions
 + 482039 Create shaded jar for isolated jetty-client use
 + 482041 Add ServletHandler.newCachedChain() to ease customization
 + 482042 New API, Allow customization of ServletHandler path mapping
 + 482056 Compact path before using it in getRequestDispatcher()
 + 482057 MultiPartInputStream temp file permissions should be limited to user
 + 482172 Report form key size count in UrlEncoded exceptions
 + 482173 Track original Query string in Rewrite RuleContainer too
 + 483059 Remove cache of authenticated users
 + 483119 CachingWebAppClassLoader breaks JSP
 + 483427 AsyncContext complete while pending async Reads/Writes
 + 484349 Optimized PathMappings lookup
 + 484350 Allow GzipHandler path include/exclude to use regex
 + 484603 HashLoginService does not stop its PropertyUserStore
 + 484616 Outdated version of javaee_web_services_client_1_2.xsd
 + 484818 Expose interesting HTTP/2 attributes and operations via JMX
 + 484822 Jetty ThreadMonitor memory leak
 + 485 Multiple compressed formats from static content
 + 485031 two PathWatcher threads running after automatically restarting webapp
 + 485063 After stopping JettyWebAppContext, it still contains reference to old
   WebAppClassLoader via ServerContainer bean
 + 485064 HashSessionManager leaks ScheduledExecutorScheduler with reference to
   un-deployed webapp
 + 485199 Remove copyright blurb from pom.xml files
 + 485625 Allow overriding the conversion of a String into a Credential
 + 486497 NPE in MappedLoginService
 + 486530 Handler added to WebAppContext prevents ServletContext initialization
 + 493 OSGiClassLoader contains dead code
 + 495 EventSender might leak service-references or miss them at all
 + 514 Allow ExecutionStrategy to be configurable
 + 515 #467
 + 525 fix blockForContent spin
 + 532 Get rid of generated jetty-start/dependency-reduced-pom.xml
 + 533 Do not hide file resource exception
 + 605 Guard concurrent calls to WebSocketSession.close()
 + 608 reset encoding set from content type

jetty-9.3.10.M0 - 26 May 2016
 + 354 Spin loop in case of exception thrown during accept()
 + 464 Improve reporting of SSLHandshakeException
 + 542 Support Connection.Listener bean on clients
 + 574 Introduce a TLS handshake completed listener
 + 581 Initial session recv window setting not working
 + 85 Expose TLS protocol used for connection in SecureRequestCustomizer

jetty-9.3.9.v20160517 - 17 May 2016
 + 436 Migrate Jetty Documentation
 + 437 updates to NPE prevention
 + 501 clear continuation initial on undispatch
 + 510 Module [depend] property expansion should support eg
   foo/${bar}/${bar}-xxx
 + 514 Allow ExecutionStrategy to be configurable
 + 518 jarfile fix for springboot
 + 519 Disable SSL session caching
 + 521 Separate usage of the Server and the ServerConnector Executors
 + 525 Spin in HttpInputOverHttp.blockForContent with malformed HTTP-Request
 + 526 Headers set from RequestDispatcher.include() not showing up in response
 + 529 Start property for non standard JRE versions
 + 533 Do not hide file resource exception
 + 534 Deadlock in MongoSessionManager
 + 546 Guard concurrent calls to ExecutionStrategy.execute()
 + 547 ExecuteProduceConsume (EWYK) does not exit low threads mode
 + 552 Improve HTTP/2 idle timeout handling
 + 553 Abort HttpChannel if response has wrong content-length
 + 556 Improve Resource.getAlias() checks on Windows
 + 557 Review ThreadPool.isLowOnThreads()
 + 558 HTTP/2 server hangs when thread pool is low on threads
 + 560 Jetty Client Proxy Authentication does not work with HTTP Proxy
   tunneling
 + 567 NPE in ErrorPageErrorHandler debug
 + 570 URIUtil.encodePath does not always encode utf8 chars
 + 571 AbstractAuthentication.matchesURI() fails to match scheme
 + 572 Don't reject HTTP/2 requests without body in low threads mode
 + 486530 Handler added to WebAppContext prevents ServletContext initialization

jetty-9.2.17.v20160517 - 17 May 2016
 + 560 Jetty Client Proxy Authentication does not work with HTTP Proxy
   tunneling
 + 571 AbstractAuthentication.matchesURI() fails to match scheme

jetty-9.2.16.v20160414 - 14 April 2016
 + 85 Expose TLS protocol used for connection in SecureRequestCustomizer
 + 316 add chm mime mapping to mime.properties
 + 353 Jetty Client doesn't forward authentication headers with redirects when
   using proxy
 + 365 Potential connection leakage in case of aborted request
 + 367 Build downloads from git.eclipse.org
 + 371 jasper dependencies are outdated in 9.2.x
 + 377 HttpClient - No supported cipher suites leads to stuck requests
 + 418 Javax websocket server impl does not expose all required services as
   OSGi capabilities
 + 424 Jetty impl. of Websocket ServerEndpointConfig.Configurator lifecycle out
   of spec.
 + 437 NPE is raised inside Jetty websocket client on receiving empty message
   through MessageHandler.Partial<>
 + 438 File and Path Resources with control characters should be rejected
 + 469 Update to support apache jasper 8.0.33
 + 510 Module [depend] property expansion should support eg
   foo/${bar}/${bar}-xxx

jetty-9.3.9.M1 - 11 April 2016
 + 481 Event response.success notified without waiting for content callback for
   HTTP/2 transport
 + 490 serverClasses set from jetty-web.xml
 + 491 Do not assume gzip acceptable for HTTP/2
 + 503 Wrong request-per-connection counting in MultiplexHttpDestination in
   case of failures
 + 504 HTTP/2 client transport cannot send request after idle timeout
   jetty-9.3.9.M0 - 05 April 2016
 + 184 Empty Realm for BasicAuthentication
 + 371 update apache jsp to 8.0.27
 + 418 Add osgi capability for endpoint configurator
 + 424 Jetty impl. of Websocket ServerEndpointConfig.Configurator lifecycle out
   of spec
 + 435 adjust debug log message
 + 437 Avoid NPE on receiving empty message though MessageHandler.Partial
 + 438 File and Path Resources with control characters should be rejected
 + 446 jetty-quickstart path normalization uses improper paths on Windows
 + 448 RFC2616 Compliance Mode should track and report RFC7230 violations
 + 450 Client AuthenticationProtocolHandler sends request failures to response
   failure listener
 + 451 RFC2616 Compliance mode should support empty headers
 + 453 Change logging of setting session maxInactiveInterval to DEBUG from WARN
 + 454 DoSFilter does not send an error status code when closing a connection
   because of timeout
 + 458 Improve Quality list handling
 + 467 Compact // rule
 + 469 Update to Apache Jasper 8.0.33
 + 470 AsyncContextState NPE if called after reset
 + 472 Use LongAdder for statistics
 + 476 HttpClient should not send absolute-form target with non HttpProxy

jetty-9.3.8.v20160314 - 14 March 2016
 + 124 Don't produce text/html if the request doesn't accept it
 + 247 improving invalid buffer manipulation exception messages
 + 258 Http request to origin server over https proxy contains absolute URL
 + 266 jetty-client redirection process is aborted if redirect response have
   corrupt body
 + 305 NPE when notifying the session listener if the channel is closed before
   a session has been opened
 + 316 Add *.chm mimetype mapping
 + 346 HttpParser RFC2616 Compliance mode
 + 353 Jetty Client doesn't forward authentication headers with redirects when
   using proxy
 + 356 Element error-page/location must start with a '/'
 + 362 Very slow page load and missing resources when using HTTP/2 with Jetty
   9.3.7
 + 365 Potential connection leakage in case of aborted request
 + 366 Avoid HTTP2Flusher reentrancy
 + 367 Resolve remaining git.eclipse.org build references
 + 372 Data race in HttpReceiverOverHTTP2
 + 377 HttpClient - No supported cipher suites leads to stuck requests
 + 378 Can't configure per nodes settings in start.ini
 + 379 Insufficient information on asyncNotSupported
 + 381 HttpClient does not send the Authorization header with authenticating
   proxy
 + 386 Explicit Authorization header is dropped when handling 407s
 + 397 Multipart EOF handling
 + 402 Don't use Thread.isAlive() in ShutdownMonitor
 + 406 GzipHandler: allow to override the Vary response header
 + 407 JSR356 Server WebSocket Sessions no longer being tracked
 + 408 Http client does not work on https with proxy
 + 411 Add more debug log for mongosessionmanager and remove debug printlns
 + 413 HotSwapHandler null handlers
 + 416 Support HTTPS forward proxies
 + 417 HttpClient: review support for OPTIONS *
 + 423 Duplicate Content-Length header not handled correctly

jetty-9.3.8.RC0 - 25 February 2016
 + 81 Exception not always thrown in Jetty to application when upload part is
   too big
 + 82 Request.getPart() that results in Exception still allows other parts to
   be fetched
 + 251 Removing SSLEngine.beginHandshake() calls
 + 285 PathContentProvider - Use of Direct buffers without pooling
 + 298 qtp threads spin-locked in MBeanContainer.beanAdded
 + 342 Reintroducing Response parameter to logExtended
 + 344 init script does not properly display status of a non running service
 + 346 HttpParser RFC2616 Compliance mode
 + 347 Avoid sending request using a connection that is idle timing out
 + 352 Integrate session idling for MongoSessionManager
 + 354 Spin loop in case of exception thrown during accept()
 + 355 Improve close behavior for failed pending writes
 + 478918 Change javax.servlet.error,forward,include literals to
   RequestDispatcher constants
 + 484446 InputStreamResponseListener's InputStream uses default read (3) and
   blocks early on never-ending response.
 + 485306 HttpParser (HttpURI) mistaking basic auth password as a port number
 + 485469 permessage-deflate extension causes protocol error in Firefox/Chrome
 + 486394 Restore MultiPartFilter behavior with regards to temp file access
 + 486497 NPE in MappedLoginService
 + 486511 Server.getURI() returns wrong scheme on SSL/HTTPS
 + 486530 Handler added to WebAppContext prevents ServletContext initialization
 + 486589 HttpRequest has a wrong HTTP Version in HTTP/2
 + 486604 Add debug logging of ErrorPageErrorHandler logic
 + 486674 Quickstart path attribute normalization should be based on longest
   path match
 + 486829 Cancel stream error after a failed request with the HTTP/2.0 client
 + 486877 Google Chrome flagging 'obsolete cipher suite' in Jetty and will soon
   issue broken padlock
 + 486930 Selector does not correctly handle rejected execution exception
 + 487158 Switched SCM URIs to github
 + 487197 Deflater/Inflater memory leak with WebSocket permessage-deflate
   extension
 + 487198 ContextScopeListener should be called on context start and stop
 + 487277 Introduce http-forwarded module for X-Forwarded support
 + 487354 Aborted request or response does not send RST_STREAM frame
 + 487511 Jetty HTTP won't work on turkish systems
 + 487714 Avoid NPE in close race for async write
 + 487750 HTTP/2 push must not be recursive

jetty-9.2.15.v20160210 - 10 February 2016
 + 482042 New API, Allow customization of ServletHandler path mapping
 + 482243 Fixed GzipHandler for Include
 + 482270 Expose upgrade request locales
 + 482855 Content-Length omitted for POST requests with empty body
 + 483620 Servlet annotation mapping to "/" should override webdefault.xml
   mapping
 + 483857 jetty-client onComplete isn't called in case of exception in
   GZIPContentDecoder.
 + 484349 Promote WebSocket PathMappings / PathSpec to Jetty Http
 + 484350 Allow GzipHandler path include/exclude to use regex
 + 484397 Unavoidable NullPointerException in onMessage-Handler for
   PongMessages
 + 484603 HashLoginService does not stop its PropertyUserStore
 + 484612 Restore WebSocket Session.close() sending 1000/Normal status code
 + 484621 Client hangs till timeout when Authentication.authenticate() throws
   exception.
 + 487511 Jetty HTTP won't work on turkish systems

jetty-9.3.7.RC1 - 13 January 2016
 + 481986 Dead JSR 356 Server Session still being tracked after
   Session/Connection closure
 + 484616 Outdated version of javaee_web_services_client_1_2.xsd
 + 485031 two PathWatcher threads running after automatically restarting webapp
 + 485063 After stopping JettyWebAppContext, it still contains reference to old
   WebAppClassLoader via ServerContainer bean
 + 485064 HashSessionManager leaks ScheduledExecutorScheduler with reference to
   un-deployed webapp
 + 485376 Multiple charset attributes in Content-Type
 + 485535 jetty.sh results in FAILED when running service restart
 + 485663 NullPointerException in WebSocketSession during upgrade with DEBUG
   logging
 + 485712 Quickstart web.xml is absolute

jetty-9.3.7.RC0 - 05 January 2016
 + 458745 Async ISE in async Echo
 + 481567 permessage-deflate causing data-dependent ju.zip.DataFormatException:
   invalid stored block lengths
 + 482173 Track original Query string in Rewrite RuleContainer too
 + 482243 Fixed GzipHandler for Include
 + 482270 Expose upgrade request locales
 + 482272 Fixed relative symlink checking
 + 482670 HttpURI wrongly parser URI paths starting with /@
 + 482855 Content-Length omitted for POST requests with empty body
 + 482959 Local stream count never decrements when closing a stream causing
   IllegalStateException.
 + 483009 MultiPartContentProvider may send wrong Content-Length
 + 483039 HTTP2 Upgrade case sensitivity on Connection header
 + 483344 text/csv Mime Type For CSV in mime properties File
 + 483413 Warn on @Deprecated servlet/filter use
 + 483422 Empty chunked body in 304 Response
 + 483620 Servlet annotation mapping to "/" should override webdefault.xml
   mapping
 + 483857 jetty-client onComplete isn't called in case of exception in
   GZIPContentDecoder.
 + 483878 Parallel requests stuck via the http client transport over HTTP/2
 + 484167 GOAWAY frames aren't handling disconnects appropriately on Client
 + 484210 HttpClient over HTTP/2 should honor maxConcurrentStreams
 + 484262 Race condition between GOAWAY disconnect and ability to make new
   request.
 + 484349 Promote WebSocket PathMappings / PathSpec to Jetty Http
 + 484350 Allow GzipHandler path include/exclude to use regex
 + 484397 Unavoidable NullPointerException in onMessage-Handler for
   PongMessages
 + 484440 Swap WebSocket PathMappings for new jetty-http PathMappings
 + 484585 Avoid sending request using a connection that is idle timing out
 + 484603 HashLoginService does not stop its PropertyUserStore
 + 484612 Restore WebSocket Session.close() sending 1000/Normal status code
 + 484621 Client hangs till timeout when Authentication.authenticate() throws
   exception.
 + 484622 Improve handling of Direct and Mapped buffers for static content
 + 484624 Disable CachingWebAppClassLoader
 + 484657 Support HSTS rfc6797
 + 484683 FastCGI request idle timeout is handled incorrectly
 + 484718 Review idle timeout handling
 + 484801 Avoid non-cached memory mapped files
 + 484818 Expose interesting HTTP/2 attributes and operations via JMX
 + 484822 Jetty ThreadMonitor memory leak
 + 484861 Improve FlowControlStrategy stall handling
 + 484876 Make simpler to customize the FlowControlStrategy
 + 484878 Make BufferingFlowControlStrategy.bufferRatio configurable via JMX

jetty-9.3.6.v20151106 - 06 November 2015
 + 419966 Add ContentProvider that submits multipart/form-data
 + 472675 No main manifest attribute, in jetty-runner regression
 + 476641 Proxy rewriteTarget() null return does not call error handler
 + 478757 DebugHandler thread name is mangled
 + 479179 Fixed NPE from debug
 + 479378 Incorrect REQUEST_URI
 + 479712 Documented --approve-all-licenses
 + 479832 Use system properties for gcloud config for GCloudDatastore session
   manager
 + 479839 Regression when starting application with excessive scan times
 + 479865 IllegalStateException: Multiple servlets map to path: *.jsp: jsp,jsp
 + 480061 HTTP/2 server doesn't send GOAWAY frame when shutting down
 + 480162 Continuations behavior differences due to HttpURI behavior
 + 480260 HPack decode error for buffers with offset
 + 480272 Update to newer jdt ecj version
 + 480452 Large downloads via FastCGI proxy keep HttpClient connections active
 + 480764 Error parsing empty multipart
 + 481006 SSL requests intermittently fail with EOFException when SSL
   renegotiation is disallowed.
 + 481203 Add ability to set configurations to apply to WebAppContext for
   jetty-maven-plugin
 + 481225 Secondary resources with query parameters are not properly pushed
 + 481236 Make ShutdownMonitor java security manager friendly
 + 481355 Nested Symlinks
 + 481373 Corner cases where session may remain in JDBCSessionManager memory
 + 481385 Incorrect parsing of END_REQUEST frames
 + 481418 ResourceHandler sets last modified
 + 481437 Port ConnectHandler connect and context functionality from Jetty 8
 + 481554 DispatcherType reset race

jetty-9.2.14.v20151106 - 06 November 2015
 + 428474 Expose batch mode in the Jetty WebSocket API
 + 471055 Restore legacy/experimental WebSocket extensions (deflate-frame)
 + 472082 isOpen returns true on CLOSING Connection
 + 474068 Update WebSocket Extension for permessage-deflate draft-22
 + 474319 Reintroduce blocking connect()
 + 474321 Allow synchronous address resolution
 + 474453 Tiny buffers (under 7 bytes) fail to compress in permessage-deflate
 + 474454 Backport permessage-deflate from Jetty 9.3.x to 9.2.x
 + 474936 WebSocketSessions are not always cleaned out from openSessions
 + 476023 Incorrect trimming of WebSocket close reason
 + 476049 When using WebSocket Session.close() there should be no status code
   or reason sent
 + 477385 Problem in MANIFEST.MF with version 9.2.10 / 9.2.13
 + 477817 Fixed memory leak in QueuedThreadPool
 + 481006 SSL requests intermittently fail with EOFException when SSL
   renegotiation is disallowed.
 + 481236 Make ShutdownMonitor java security manager friendly
 + 481437 Port ConnectHandler connect and context functionality from Jetty 8

jetty-9.3.5.v20151012 - 12 October 2015
 + 479343 calls to MetaData#orderFragments() with relative ordering adds
   duplicate jars
 + 479537 Server preface sent after client preface reply
 + 479584 WS Session does not contain UpgradeRequest information in
   WebSocketAdapter.onWebSocketConnect callback

jetty-9.3.4.v20151007 - 07 October 2015
 + 428474 Expose batch mode in the Jetty WebSocket API
 + 472082 isOpen returns true on CLOSING Connection
 + 474936 WebSocketSessions are not always cleaned out from openSessions
 + 475209 WebSocketServerFactory should not hand null object to
   DecoratedObjectFactory
 + 476023 Incorrect trimming of WebSocket close reason
 + 476049 When using WebSocket Session.close() there should be no status code
   or reason sent
 + 476170 Support servers that close connections without sending Connection:
   close header.
 + 476720 getTrustStoreResource fixed
 + 477087 Enforce that the preface contains a SETTINGS frame
 + 477123 AsyncListener callbacks need context scope
 + 477270 Add ability to send a single PRIORITY frame
 + 477278 Refactored DefaultServlet for cached Gzip & Etags
 + 477385 Make jetty osgi manifests only resolve jetty packages against a
   single distro version
 + 477641 ALPN classes exposed to webapps - fixed typo
 + 477680 Encode merged query parameters
 + 477737 Improve handling of etags with dynamic and static gzip
 + 477757 Null args in TypeUtil .call & .construct result in confusing
   exceptions
 + 477817 Fixed memory leak in QueuedThreadPool
 + 477878 HttpClient over HTTP/2 doesn't close upload stream
 + 477885 Jetty HTTP2 client fails to connect with Netty server - HTTP2 client
   preface missing or corrupt.
 + 477890 Overwhelmed HTTP/2 server discards data
 + 477895 Prevent leak of handles to deleted files after redeploy
 + 477900 Increase client authentication default max content size
 + 478008 Do not reset current value of CounterStatistics
 + 478021 Client sending Connection: close does not shutdown output
 + 478105 prependFilterMapping check for null FilterHolder
 + 478239 Remove pointless synchronize in infinispan scavenging
 + 478247 WebappClassLoader pinned after redeploy
 + 478275 Priority information in HEADERS frame is not sent
 + 478280 property file in temp directory
 + 478372 JavaUtilLog setSourceClass and setSourceMethod
 + 478434 Priority weights should be between 1 and 256 inclusive
 + 478752 Clarify support for HttpServletRequest.upgrade()
 + 478757 DebugHandler thread name is mangled
 + 478829 WebsocketSession not cleaned up / memory leak
 + 478862 Update to jstl 1.2.5
 + 478923 threads stuck at SharedBlockingCallback$Blocker.block
 + 479026 Wrong CONNECT request idle timeout
 + 479277 HttpClient with HTTP/2 transport does not work for "https" URLs

jetty-9.3.3.v20150827 - 27 August 2015
 + 470311 Introduce a proxy-protocol module
 + 471055 Restore legacy/experimental WebSocket extensions (deflate-frame)
 + 472411 PathResource.checkAliasPath() typo
 + 473321 Overriding SSL context KeyStoreType requires explicit override of
   TrustStoreType
 + 474025 SslContextFactory does not work with JCEKS Keystore
 + 474068 Update WebSocket Extension for permessage-deflate draft-22
 + 474319 Reintroduce blocking connect()
 + 474321 Allow synchronous address resolution
 + 474344 apache-jstl includes test dependencies
 + 474358 DefaultServlet bad Content-Type on compressed content
 + 474361 Handle JVM version extensions like -internal
 + 474453 Tiny buffers (under 7 bytes) fail to compress in permessage-deflate
 + 474454 Backport permessage-deflate from Jetty 9.3.x to 9.2.x
 + 474455 Enable permessage-deflate WebSocket extension
 + 474558 Debug log ServletContainerInitializer @HandlesTypes contents
 + 474617 AsyncListener.onError not called for errors
 + 474618 AsyncListener.onComplete not called when error occurs
 + 474634 AsyncListener.onError() handling
 + 474685 GzipHandler configuration supports csv paths and mimetypes
 + 474888 HttpClient JMX support
 + 474936 WebSocketSessions are not always cleaned out from openSessions
 + 474961 Close input stream for classes in AnnotationParser after scanning
 + 475195 SNI matching fails when keystore does not contain wild certificates
 + 475483 Starting Jetty with [exec] should use properties file
 + 475546 ClosedChannelException when connecting to HTTPS over HTTP proxy with
   CONNECT.
 + 475605 Add support for multi-homed destinations
 + 475927 SecureRequestCustomizer fails to match host

jetty-9.3.2.v20150730 - 30 July 2015
 + 470351 Fixed SNI matching of wildcard certificates
 + 470727 Thread Starvation of selector wakeups
 + 472601 org.eclipse.jetty.util.log.Log.setLog() does not work as before
 + 472621 Unjustified timeout when serving static content
 + 472781 GzipHandler isMimeTypeGzipable() bad logic
 + 472859 ConcatServlet may expose protected resources
 + 472931 HttpConfiguration copy constructor incomplete
 + 472974 Improved StatisticsHandler 503 generation
 + 473006 Encode addPath in URLResource
 + 473118 HTTP/2 server does not retrieve Host header from client
 + 473243 Delay resource close for async default content
 + 473266 Better handling of MultiException
 + 473294 Fixed include cipher suites support for wildcards
 + 473307 Add 301 Moved Permanently Rules to jetty-rewrite
 + 473309 Add special (non-replacement) Terminating rules to jetty-rewrite
 + 473319 Parameterize status code on Redirect Rules for alternate use
 + 473321 Overriding SSL context KeyStoreType requires explicit override of
   TrustStoreType
 + 473322 GatherWrite limit handling
 + 473624 ProxyServlet.Transparent / TransparentDelegate add trailing slash
   before query when using prefix.
 + 473832 SslConnection flips back buffers on handshake exception

jetty-9.2.13.v20150730 - 30 July 2015
 + 472859 ConcatServlet may expose protected resources
 + 473006 Encode addPath in URLResource
 + 473243 Delay resource close for async default content
 + 473266 Better handling of MultiException
 + 473322 GatherWrite limit handling
 + 473624 ProxyServlet.Transparent / TransparentDelegate add trailing slash
   before query when using prefix.
 + 473832 SslConnection flips back buffers on handshake exception

jetty-9.3.1.v20150714 - 14 July 2015
 + 441020 Support HEADERS followed by CONTINUATION+
 + 460671 Rationalize property names (fix for jetty.sh)
 + 462346 Change classesPattern to scanClassesPattern and testClassesPattern to
   scanTestClassesPattern to clarify purpose
 + 464294 AsyncNCSARequestLog blocks JVM exit after failure
 + 464741 HttpFields declares IllegalArgumentException as checked exception
 + 464745 Remove @org.apache.xbean.XBean references
 + 469384 Improved javadoc for ClasspathPattern
 + 470184 Send the proxy-to-server request more lazily
 + 470327 Problem with scope provided dependencies with jspc plugin
 + 470505 jetty-maven-plugin JettyWebAppContext#setQuickStartWebDescriptor
   should accept a Maven-friendly type
 + 470664 Handle multiple RequestLogHandler in chain
 + 470727 Thread Starvation of selector wakeups
 + 470803 If a webapp is not fully started do not fully stop it
 + 470855 Only log warning for duplicate path mappings to same servlet in same
   descriptor
 + 470963 Update jetty-maven-plugin mojo annotations for maven 3
 + 471071 jetty-infinispan.xml incorrect syntax for remote named cache
 + 471076 Apache jspc ignores empty list of files to precompile and scans
   anyway
 + 471251 Improved debugging on async timeout
 + 471272 ArrayIndexOutOfBoundsException in
   org.eclipse.jetty.quickstart.PreconfigureQuickStartWar
 + 471388 StringIndexOutOfBoundsException when using <c:url> with parameters
 + 471464 Parsing issues with HttpURI
 + 471604 Extend CrossOriginFilter to provide a Timing-Allow-Origin header
 + 471623 Update to apache jsp 8.0.23 Use 8.0.23.M1 for jetty version of apache
   jsp 8.0.23
 + 471985 NPE in HttpFields.putField
 + 472310 Improved logging when no supported included ciphers
 + 472411 PathResource.checkAliasPath typo
 + 472422 Custom status codes result in a NumberFormatException while using
   http2.

jetty-9.3.0.v20150612 - 12 June 2015
 + 414479 Add WebSocketPingPongListener for those that want PING/PONG payload
   data
 + 420678 Add WebSocketPartialListener to support receiving partial WebSocket
   TEXT/BINARY messages
 + 420944 Hot Deployment of WAR when Context XML exists doesn't trigger
   redeploy
 + 423974 Optimize flow control
 + 424368 Add CONTRIBUTING.md
 + 430951 Support SNI with ExtendedSslContextFactory
 + 436345 Refactor AbstractSession to minimize burden on subclasses to
   implement behaviour
 + 437303 Serving of static filenames with "unwise" characters causes 404 error
 + 437395 Start / Properties in template sections should be default applied for
   enabled modules
 + 438204 getServerName returns IPv6 addresses wrapped in []
 + 439369 Remove unused class CrossContextPsuedoSession
 + 439374 Use utf-8 as default charset for html
 + 439375 preferred rfc7231 format is mime;charset=lowercase-9
 + 440106 Improve ProtocolHandler APIs
 + 440506 Jetty OSGi boot bundle does not support OSGi framework Eclipse
   Concierge
 + 442083 Client resets stream, pending server data is failed, connection
   closed.
 + 442086 Review HttpOutput blocking writes
 + 442477 Allow Symlink aliases by default
 + 442495 Bad Context ClassLoader in JSR356 WebSocket onOpen
 + 442950 Embedded Jetty client requests to localhost hangs with high cpu usage
   (NIO OP_CONNECT Solaris/Sparc).
 + 443652 Remove dependency on java.lang.management classes
 + 443661 Rename manifest and service constants for jetty osgi resource
   fragment code
 + 443662 Consume buffer in write(ByteBuffer)
 + 443713 Reduce number of SelectionKey.setInterestOps() calls
 + 443893 Make a module for weld
 + 444124 JSP include with <servlet><jsp-file> can cause infinite recursion
 + 444214 Socks4Proxy fails when reading less than 8 bytes
 + 444222 replace CRLF in header values with whitespace rather than ?
 + 444416 AsyncProxyServlet recursion
 + 444485 Client resets stream, pending server data is failed, write hangs
 + 444517 Ensure WebSocketUpgradeFilter is always first in filter chain
 + 444547 Format exception in ResourceCache.Content.toString()
 + 444617 Expose local and remote socket address to applications
 + 444721 PushCacheFilter cleanup/improvements
 + 444748 WebSocketClient.stop() does not unregister from ShutdownThread
 + 444764 HttpClient notifies callbacks for last chunk of content twice
 + 444771 JSR356 / EndPointConfig.userProperties are not unique per endpoint
   upgrade
 + 445167 Allow configuration of dispatch after select
 + 445823 Moved RequestLog calling to HttpChannel
 + 446559 Avoid spin consuming extra data
 + 446564 Refactored RequestLog Mechanism
 + 446944 ServletTester and HttpTester should be in
   <classifier>tests</classifier>
 + 447216 putAll Properties in XmlConfiguration
 + 447515 Remove GzipFilter
 + 448156 Fixed INACTIVE race in IteratingCallback
 + 448675 Impossible to set own Threadpool when using jetty-maven-plugin
 + 449003 WARNING: Cannot enable requested module [protonego-impl]: not a valid
   module name
 + 449811 handle unquoted etags when gzipping
 + 450467 Integer overflow in Session expiry calculation in MongoSessionManager
 + 451973 Ambiguous module init location when mixing --add-to-start &
   --add-to-startd in the same exec
 + 451974 Combine multiple start license acknowledgement into one
 + 452188 Delay dispatch until content optimisation
 + 452322 Restore progress messages for --add-to-start(d) use
 + 452323 Start --list-config makes no hint on transitive enabled modules
 + 452329 Transitive modules in start.jar --add-to-start(d) are not added if
   enabled already in tree
 + 452465 100% CPU spin on page reload
 + 452503 Start.jar --add-to-start=jstl results in GraphException: Unable to
   expand property in name: jsp-impl/${jsp-impl}-jstl
 + 453487 Recycle HttpChannelOverHTTP2
 + 453829 Added HeaderRegexRule
 + 453834 CDI Support for WebSocket
 + 454152 Remove mux remnants from WebSocketClient
 + 454934 WebSocketClient / connectToServer can block indefinitely during
   upgrade failure
 + 454952 Allow Jetty to run in Java 8 compact 3 profile
 + 456209 Bad ContextClassLoader in WebSocket onMessage
 + 456956 Reduce ThreadLocal.remove() weak reference garbage
 + 457130 HTTPS request with IP host and HTTP proxy throws
   IllegalArgumentException.
 + 457508 Add flag to scan exploded jars in jetty-jspc-maven-plugin
 + 457788 Powered By in o.e.j.util.Jetty conditional on sendServerVersion
 + 458478 JarFileResource improve performance of exist method
 + 458527 Implement an async proxy servlet that can perform content
   transformations.
 + 458663 Handle null header values
 + 459081 http2 push failures
 + 459542 AsyncMiddleManServlet race condition on first download content
 + 459655 Remove SPDY and NPN
 + 459681 Remove dead code after removal of glassfish jasper support
 + 459731 Update for drafts hpack-11 and http2-17
 + 459734 Update to apache jsp 8.0.20
 + 459845 Support upgrade from http1 to http2
 + 460187 infinite recursion in sending error
 + 460210 ExecutionStragegy producer for SelectManager calls onOpen from
   produce method
 + 460211 Fixed Idle race in ExecuteProduceRun
 + 460297 Parameterize infinispan.mod
 + 460670 Support multiple names in <Property> elements
 + 460671 Rationalize property names
 + 460746 HttpConfiguration#setPersistentConnectionsEnabled(boolean)
 + 461052 Local streams created after INITIAL_WINDOW_SIZE setting have wrong
   send window.
 + 461350 Update HttpParser IllegalCharacter handling to RFC7230
 + 461415 Maven Jetty Plugin ignores ZIP overlays
 + 462040 reverted and deprecated getStringField methods
 + 462098 Support setting ThreadGroup in ScheduledExecutorScheduler
 + 462162 StackOverflowException when response commit fails
 + 462193 Asynchronous HttpOutput.close()
 + 463036 system properties to set ssl password and keypasword
 + 463144 modules do not see pre-downloaded ALPN libs
 + 464419 Removed xinetd support
 + 464438 ClassFileTransformer support in
   org.eclipse.jetty.webapp.WebAppClassLoader broken
 + 464442 Enable parallel class loading
 + 464528 NPE protection in getIncludedCipher suites
 + 464537 Updated setuid dependency to 1.0.3
 + 464555 ALPN module download attempts to download jar before dir exists
 + 464556 Restrict start module downloads to ${jetty.base} paths only
 + 464564 NoSql sessions created inside a forward not persisted correctly
 + 464606 Support property expansion in "default" attribute of Property
 + 464629 JDK8 Socket customization
 + 464630 Cannot configure Configuration classlist in osgi
 + 464633 Change Selection.how to Selection.criteria
 + 464706 HTTP/2 and async I/O: onDataAvailable() not called
 + 464708 Support HttpConfiguration.delayDispatchUntilContent in HTTP/2
 + 464724 MultiPartInputStreamParser.parse ServletException never thrown
 + 464727 Update Javadoc for Java 8 DocLint
 + 464744 PathMap.match() never throws IllegalArgumentException
 + 464837 Large META-INF/resources/ jars can significantly impact startup speed
 + 464839 Add limit to MongoSessionIdManager purge queries
 + 464869 org.eclipse.jetty.util.resource.PathResource do not work
 + 465118 Fixed GzipHandler handling of multiple closes
 + 465606 IteratingCallback.close() does not fail pending callback
 + 465754 Unchecked PrintWriter errors
 + 465854 Provide java.nio.file.WatchService alternative for Scanner
 + 465857 Support HTTP/2 clear-text server-side upgrade
 + 465867 Implement --skip-file-validation=<module>
 + 466005 Use Files.move(src,trgt) instead of File.rename for
   Part.write(filename)
 + 466283 Support specifying ALPN protocols in HTTP2Client
 + 466618 Partial WebSocket Text delivery does not like incomplete UTF8
   sequences
 + 466619 Add WebSocketFrameListener for receiving WebSocket Frame information
 + 466628 Improve IllegalStateException on ServletInputStream.setReadListener()
 + 466645 Allow XmlConfiguration Properties to use Elements or Attributes
 + 466647 Add ${jetty.tag.version} property and expand URL properties
 + 466648 jetty-ssl download of keystore should be from tags, not master
 + 466669 Add nosql.mod into jetty distro
 + 466678 Make a .mod file for jdbc session management
 + 466774 Update jetty-all module for Jetty 9.3
 + 467036 WebSocketClient fails to process immediate frames from server
 + 467043 WebSocketClient close codes on protocol violation reported as policy
   violation
 + 467055 Mongodb session scavenging can result in very slow query
 + 467165 Add --skip-file-validation to start.jar --help output
 + 467281 Remove Java 1.7 support from Jetty 9.3
 + 467289 Not possible to specify jmxrmi port value
 + 467702 SslContextFactory not backward compatible
 + 467730 HTTP2 requires enabled ciphers to be sorted by blacklist
 + 467790 Update default etc files inside jetty-osgi-boot bundle
 + 468313 PushCacheFilter wrongly associates primary resources to themselves
 + 468347 Fix modules/debuglog.mod
 + 469241 Use null WatchService as loop terminator for PathWatcher
 + 469341 Not possible to use old/deprecated start properties
 + 469414 Proxied redirects expose upstream server name
 + 469633 Make SpinLock behavior pluggable
 + 469799 Transitive module dependencies without ini templates are still added
   to ini
 + 469860 Add module metadata versioning to support backwards compat
 + 469863 fixed setNeedClientAuth/setWantClientAuth
 + 469936 Remove usages of SpinLock
 + 469982 Produce warning for dynamic modules with ini-templates seen during
   --add-to-start
 + 469991 Fix logging levels in websocket client UpgradeConnection

jetty-9.2.12.v20150709 - 09 July 2015
 + 469414 Proxied redirects expose upstream server name
 + 469936 Remove usages of SpinLock
 + 470184 Send the proxy-to-server request more lazily

jetty-9.2.11.v20150529 - 29 May 2015
 + 461499 ConnectionPool may leak connections
 + 463579 Add support for 308 status code
 + 464292 Implement stream-based transformer for AsyncMiddleManServlet
 + 464438 ClassFileTransformer support in
   org.eclipse.jetty.webapp.WebAppClassLoader broken
 + 464740 DosFilter whiteList check improvement
 + 464869 PathResource.addPath allows absolute resolution
 + 464989 AbstractSessionManager.removeEventListener() should remove
   HttpSessionIdListener
 + 465053 Prevent gzip buffer overflow on complete
 + 465181 HttpParser parse full end chunk
 + 465202 Forked Mojo does not extract war overlays/dependencies
 + 465359 Resource.newResource(String res, boolean useCache) does not use
   useCache argument
 + 465360 URLResource.addPath should use _useCaches setting to create new
   Resource
 + 465700 NullPointerException in ResourceHandler with welcome files
 + 465734 DosFilter whitelist bit pattern fix
 + 465747 Jetty is failing to process all HTTP OPTIONS requests
 + 466329 Fixed local only TestFilter
 + 467276 NPE protection in SslContextFactory
 + 467603 Response 401 from server hangs client
 + 467936 w Check HttpOutput aggregateSize is < bufferSize
 + 468008 Scanner ignores directory length
 + 468421 HttpClient#send fails with IllegalArgumentException on non-lowercase
   schemes.
 + 468714 SelectorManager updateKey race without submit
 + 468747 XSS vulnerability in HttpSpiContextHandler

jetty-9.3.0.RC1 - 22 May 2015
 + 464839 Add limit to MongoSessionIdManager purge queries
 + 465053 Prevent gzip buffer overflow on complete
 + 466774 Update jetty-all module for Jetty 9.3
 + 467055 Mongodb session scavenging can result in very slow query
 + 467165 Add --skip-file-validation to start.jar --help output
 + 467276 NPE protection in SslContextFactory
 + 467281 Remove Java 1.7 support from Jetty 9.3
 + 467289 Not possible to specify jmxrmi port value
 + 467603 Response 401 from server hangs client
 + 467702 SslContextFactory not backward compatible
 + 467730 HTTP2 requires enabled ciphers to be sorted by blacklist
 + 467790 Update default etc files inside jetty-osgi-boot bundle
 + 467936 w Check HttpOutput aggregateSize is < bufferSize

jetty-9.3.0.RC0 - 12 May 2015
 + 414479 Add WebSocketPingPongListener for those that want PING/PONG payload
   data
 + 420678 Add WebSocketPartialListener to support receiving partial WebSocket
   TEXT/BINARY messages
 + 423974 Optimize flow control
 + 430951 Support SNI with ExtendedSslContextFactory
 + 436345 Refactor AbstractSession to minimize burden on subclasses to
   implement behaviour
 + 440106 Improve ProtocolHandler APIs
 + 444721 PushCacheFilter cleanup/improvements
 + 446564 Refactored RequestLog Mechanism
 + 451973 Ambiguous module init location when mixing --add-to-start &
   --add-to-startd in the same exec
 + 453834 CDI Support for WebSocket
 + 454934 WebSocketClient / connectToServer can block indefinitely during
   upgrade failure
 + 457309 Add test to ensure GET and HEAD response headers same for gzip
 + 457508 Add flag to scan exploded jars in jetty-jspc-maven-plugin
 + 457788 Powered By in o.e.j.util.Jetty conditional on sendServerVersion
 + 458478 JarFileResource improve performance of exist method
 + 459273 Redundant license notices
 + 459734 Update to apache jsp 8.0.20
 + 459845 Support upgrade from http1 to http2
 + 460187 infinite recursion in sending error
 + 460297 Parameterize infinispan.mod
 + 460671 Rationalize property names
 + 460746 HttpConfiguration#setPersistentConnectionsEnabled(boolean)
 + 461415 Maven Jetty Plugin ignores ZIP overlays
 + 461499 ConnectionPool may leak connections
 + 461919 Use osgi-friendly serviceloader mechanism for WebSocketServletFactory
 + 461941 JMX Remote host:port set from start properties
 + 462040 reverted and deprecated getStringField methods
 + 462098 Support setting ThreadGroup in ScheduledExecutorScheduler
 + 462162 StackOverflowException when response commit fails
 + 462193 Asynchronous HttpOutput.close()
 + 462546 ShutdownMonitor should bind to jetty.host
 + 462616 Race between finishing a connect and timing it out
 + 463036 system properties to set ssl password and keypasword
 + 463144 modules do not see pre-downloaded ALPN libs
 + 463579 Add support for 308 status code
 + 464292 Implement stream-based transformer for AsyncMiddleManServlet
 + 464419 Removed xinetd support
 + 464438 ClassFileTransformer support in
   org.eclipse.jetty.webapp.WebAppClassLoader broken
 + 464442 Enable parallel class loading
 + 464528 NPE protection in getIncludedCipher suites
 + 464537 Updated setuid dependency to 1.0.3
 + 464555 ALPN module download attempts to download jar before dir exists
 + 464556 Restrict start module downloads to ${jetty.base} paths only
 + 464564 NoSql sessions created inside a forward not persisted correctly
 + 464606 Support property expansion in "default" attribute of Property
 + 464629 JDK8 Socket customization
 + 464630 Cannot configure Configuration classlist in osgi
 + 464633 Change Selection.how to Selection.criteria
 + 464706 HTTP/2 and async I/O: onDataAvailable() not called
 + 464708 Support HttpConfiguration.delayDispatchUntilContent in HTTP/2
 + 464724 MultiPartInputStreamParser.parse ServletException never thrown
 + 464727 Update Javadoc for Java 8 DocLint
 + 464740 DosFilter whiteList check improvement
 + 464744 PathMap.match() never throws IllegalArgumentException
 + 464837 Large META-INF/resources/ jars can significantly impact startup speed
 + 464869 org.eclipse.jetty.util.resource.PathResource do not work
 + 464989 AbstractSessionManager.removeEventListener() should remove
   HttpSessionIdListener
 + 465181 HttpParser parse full end chunk
 + 465202 Forked Mojo does not extract war overlays/dependencies
 + 465359 Resource.newResource(String res, boolean useCache) does not use
   useCache argument
 + 465360 URLResource.addPath should use _useCaches setting to create new
   Resource
 + 465606 IteratingCallback.close() does not fail pending callback
 + 465700 NullPointerException in ResourceHandler with welcome files
 + 465734 DosFilter whitelist bit pattern fix
 + 465747 Jetty is failing to process all HTTP OPTIONS requests
 + 465754 Unchecked PrintWriter errors
 + 465854 Provide java.nio.file.WatchService alternative for Scanner
 + 465857 Support HTTP/2 clear-text server-side upgrade
 + 465867 Implement --skip-file-validation=<module>
 + 466005 Use Files.move(src,trgt) instead of File.rename for
   Part.write(filename)
 + 466283 Support specifying ALPN protocols in HTTP2Client
 + 466329 Fixed local only TestFilter
 + 466618 Partial WebSocket Text delivery does not like incomplete UTF8
   sequences
 + 466619 Add WebSocketFrameListener for receiving WebSocket Frame information
 + 466628 Improve IllegalStateException on ServletInputStream.setReadListener()
 + 466645 Allow XmlConfiguration Properties to use Elements or Attributes
 + 466647 Add ${jetty.tag.version} property and expand URL properties
 + 466648 jetty-ssl download of keystore should be from tags, not master
 + 466669 Add nosql.mod into jetty distro
 + 466678 Make a .mod file for jdbc session management
 + 466774 Update jetty-all module for Jetty 9.3
 + 467036 WebSocketClient fails to process immediate frames from server
 + 467043 WebSocketClient close codes on protocol violation reported as policy
   violation

jetty-9.2.11.M0 - 25 March 2015
 + 454934 WebSocketClient / connectToServer can block indefinitely during
   upgrade failure
 + 459273 Redundant license notices
 + 461499 ConnectionPool may leak connections
 + 461919 Use osgi-friendly serviceloader mechanism for WebSocketServletFactory
 + 461941 JMX Remote host:port set from start properties
 + 462546 ShutdownMonitor should bind to jetty.host
 + 462616 Race between finishing a connect and timing it out

jetty-9.3.0.M2 - 11 March 2015
 + 383207 Use BundleFileLocatorHelperFactory to obtain BundleFileLocatorHelper
 + 420944 Hot Deployment of WAR when Context XML exists doesn't trigger
   redeploy
 + 423974 Optimize flow control
 + 424368 Add CONTRIBUTING.md
 + 430951 Improved ordering of SSL ciphers
 + 439374 Use utf-8 as default charset for html
 + 440506 Jetty OSGi boot bundle does not support OSGi framework Eclipse
   Concierge
 + 443652 Remove dependency on java.lang.management classes
 + 445518 Provide different error callbacks to ProxyServlet
 + 446564 Refactored RequestLog Mechanism
 + 447472 Clear async context timeout on async static content
 + 448446 org.eclipse.jetty.start.Main create classloader duplicate
 + 448944 Provide m2e lifecycle mapping metadata for jetty-jspc-maven-plugin
 + 449594 Handle ArrayTrie overflow with false return
 + 449811 handle unquoted etags when gzipping
 + 450467 Integer overflow in Session expiry calculation in MongoSessionManager
 + 450483 Missing parameterization of etc/jetty-deploy.xml
 + 450484 Missing parameterization of etc/jetty-http[s].xml
 + 450855 GzipFilter MIGHT_COMPRESS exception
 + 450873 Disable tests that downcaste wrapped GzipFilterResponses
 + 450894 jetty.sh does not delete JETTY_STATE at start
 + 451092 Connector will fail if HeaderListener return false
 + 451529 Change sentinel class for finding jstl on classpath to
   org.apache.taglibs.standard.tag.rt.core.WhenTag
 + 451634 DefaultServlet: useFileMappedBuffer javadoc is misleading
 + 451973 Ambiguous module init location when mixing --add-to-start &
   --add-to-startd in the same exec
 + 451974 Combine multiple start license acknowledgement into one
 + 452188 Delay dispatch until content optimisation
 + 452201 Set the container classloader for osgi during webbundle undeploy
 + 452246 Fixed SSL hang on last chunk
 + 452261 Ensure <jsp-file> works with new JettyJspServlet
 + 452322 Restore progress messages for --add-to-start(d) use
 + 452323 Start --list-config makes no hint on transitive enabled modules
 + 452329 Transitive modules in start.jar --add-to-start(d) are not added if
   enabled already in tree
 + 452424 Do not add Date header if already set
 + 452465 100% CPU spin on page reload
 + 452503 Start.jar --add-to-start=jstl results in GraphException: Unable to
   expand property in name: jsp-impl/${jsp-impl}-jstl
 + 452516 Make HttpOutput aggregation size configurable
 + 453386 Jetty not working when configuring QueuedThreadPool with
   minThreads=0.
 + 453487 Recycle HttpChannelOverHTTP2
 + 453627 Fixed FileSystem test for nanosecond filesystems
 + 453629 Fixed big write test
 + 453636 Improved spin detection on test
 + 453793 _maxHeaderBytes>0 is not verified in parseNext() when in
   State.CLOSED.
 + 453801 Jetty does not check for already registered services when
   bootstrapping
 + 453829 removed code with yahoo copyright
 + 454152 Remove mux remnants from WebSocketClient
 + 454157 HttpInput.consumeAll spins if input is in async mode
 + 454291 Added busy threads JMX attribute to QueuedThreadPool
 + 454773 SSLConnection use on Android client results in loop
 + 454952 Allow Jetty to run in Java 8 compact 3 profile
 + 454954 Jetty osgi should skip fragment and required bundles that are in the
   uninstalled state
 + 454955 OSGi AnnotationParser should skip resources that are not in the
   classpath and close the class inputstream when done scanning it
 + 454983 Source bundles should not be singleton
 + 455047 Update JASPI
 + 455174 jetty-plus JNDI tests should use unique JNDI paths
 + 455330 Multiple Jetty-ContextFilePath entries separated by commas doesn't
   work
 + 455436 ProxyServlet sends two User-Agent values
 + 455476 Persist updated session expiry time for MongoSessionManager
 + 455655 ensure multipart form-data parsing exception thrown to servlet
 + 455863 Fixed jetty.sh handling of multiple JETTY_ARGS
 + 456209 Bad ContextClassLoader in WebSocket onMessage
 + 456426 Exception on context undeploy from EnvConfiguration
 + 456486 Jar containing ServiceContainerInitializer impl not found in TCCL in
   osgi
 + 456521 ShutdownHandler should shut down more gracefully
 + 456956 Reduce ThreadLocal.remove() weak reference garbage
 + 457017 Reflective call to websocket methods that fail have ambiguous
   exceptions
 + 457032 Request sent from a failed CompleteListener due to connect timeout is
   failed immediately.
 + 457130 HTTPS request with IP host and HTTP proxy throws
   IllegalArgumentException.
 + 457696 JMX implementation should not be overridden by WebApp classes
 + 457893 Close temp jar resource
 + 458101 added test for maxFormContentSize
 + 458140 Added DispatcherType support to RewriteHandler
 + 458174 Example Jar Server
 + 458175 multipart annotation on lazily loaded servlet does not work
 + 458209 Length check for HttpMethod MOVE lookahead
 + 458354 ALPNServerConnection.select negotiation
 + 458495 CompletableCallback may not notify failures
 + 458527 Implement an async proxy servlet that can perform content
   transformations.
 + 458568 JDBCLoginService javadoc incorrectly references HashLoginService
 + 458663 Handle null header values
 + 458849 org.eclipse.jetty.util.Uptime.DefaultImpl() not available on GAE
 + 459006 master branch does not build on norwegian locale
 + 459081 http2 push failures
 + 459125 GzipHandler default mimeType behavior incorrect
 + 459273 Redundant license notices
 + 459352 AsyncMiddleManServlet should set "Host:" header correctly in proxy to
   remote request headers.
 + 459490 Defining a duplicate error page in webdefault.xml and web.xml results
   in an error
 + 459542 AsyncMiddleManServlet race condition on first download content
 + 459560 jetty.sh handles start.d and no start.ini
 + 459655 Remove SPDY and NPN
 + 459681 Remove dead code after removal of glassfish jasper support
 + 459731 Update for drafts hpack-11 and http2-17
 + 459769 AsyncMiddleManServlet race condition on last download content
 + 459845 Support upgrade from http1 to http2/websocket
 + 459963 Failure writing content of a committed request leaks connections
 + 460176 When checking for precompiled jsp, ensure classname is present
 + 460180 Jaas demo has wrong doco in html
 + 460210 ExecutionStragegy producer for SelectManager calls onOpen from
   produce method
 + 460211 Fixed Idle race in ExecuteProduceRun
 + 460291 AsyncGzipFilter Mappings
 + 460371 AsyncMiddleManServlet.GZipContentTransformer fails if last transform
   has no output
 + 460372 if web.xml does not contain jspc maven plugin insertionMarker
   behavior is wrong
 + 460443 Race condition releasing the response buffer
 + 460642 HttpParser error 400 can expose previous buffer contents in HTTP
   status reason message
 + 460670 Support multiple names in <Property> elements
 + 460769 ClientUpgradeRequest sends cookies in the wrong format
 + 460905 Make sure TimeoutCompleteListener is cancelled if the request cannot
   be sent.
 + 461052 Local streams created after INITIAL_WINDOW_SIZE setting have wrong
   send window.
 + 461070 Handle setReadListener on request with no content
 + 461133 allow stop port to reuse address
 + 461350 Update HttpParser IllegalCharacter handling to RFC7230
 + 461452 Double release of buffer by HttpReceiverOverHTTP
 + 461499 ConnectionPool may leak connections
 + 461623 BufferUtil.writeTo does not update position consistently
 + 461643 HttpContent.advance() race

jetty-9.2.10.v20150310 - 10 March 2015
 + 445518 Provide different error callbacks to ProxyServlet
 + 456521 ShutdownHandler should shut down more gracefully
 + 458140 Added DispatcherType support to RewriteHandler
 + 460769 ClientUpgradeRequest sends cookies in the wrong format
 + 460905 Make sure TimeoutCompleteListener is cancelled if the request cannot
   be sent.
 + 461070 Handle setReadListener on request with no content
 + 461133 allow stop port to reuse address
 + 461452 Double release of buffer by HttpReceiverOverHTTP
 + 461499 ConnectionPool may leak connections
 + 461623 BufferUtil.writeTo does not update position consistently
 + 461643 HttpContent.advance() race

jetty-9.2.9.v20150224 - 24 February 2015
 + 459273 Redundant license notices
 + 460176 When checking for precompiled jsp, ensure classname is present
 + 460180 Jaas demo has wrong doco in html
 + 460291 AsyncGzipFilter Mappings
 + 460371 AsyncMiddleManServlet.GZipContentTransformer fails if last transform
   has no output
 + 460372 if web.xml does not contain jspc maven plugin insertionMarker
   behavior is wrong
 + 460443 Race condition releasing the response buffer
 + 460642 HttpParser error 400 can expose previous buffer contents in HTTP
   status reason message

jetty-9.2.8.v20150217 - 17 February 2015
 + 451092 Connector will fail if HeaderListener return false
 + 455436 ProxyServlet sends two User-Agent values
 + 457893 Close temp jar resource
 + 458101 added test for maxFormContentSize
 + 458174 Example Jar Server
 + 458175 multipart annotation on lazily loaded servlet does not work
 + 458209 Length check for HttpMethod MOVE lookahead
 + 458354 ALPNServerConnection.select negotiation
 + 458495 CompletableCallback may not notify failures
 + 458527 Implement an async proxy servlet that can perform content
   transformations.
 + 458568 JDBCLoginService javadoc incorrectly references HashLoginService
 + 458849 org.eclipse.jetty.util.Uptime.DefaultImpl() not available on GAE
 + 459006 master branch does not build on norwegian locale
 + 459125 GzipHandler default mimeType behavior incorrect
 + 459352 AsyncMiddleManServlet should set "Host:" header correctly in proxy to
   remote request headers.
 + 459490 Defining a duplicate error page in webdefault.xml and web.xml results
   in an error
 + 459542 AsyncMiddleManServlet race condition on first download content
 + 459560 jetty.sh handles start.d and no start.ini
 + 459769 AsyncMiddleManServlet race condition on last download content
 + 459845 Support upgrade
 + 459963 Failure writing content of a committed request leaks connections

jetty-9.2.7.v20150116 - 16 January 2015
 + 420944 Hot Deployment of WAR when Context XML exists doesn't trigger
   redeploy
 + 448944 Provide m2e lifecycle mapping metadata for jetty-jspc-maven-plugin
 + 452201 Set the container classloader for osgi during webbundle undeploy
 + 454291 Added busy threads JMX attribute to QueuedThreadPool
 + 454773 SSLConnection use on Android client results in loop
 + 454954 Jetty osgi should skip fragment and required bundles that are in the
   uninstalled state
 + 454955 OSGi AnnotationParser should skip resources that are not in the
   classpath and close the class inputstream when done scanning it
 + 454983 Source bundles should not be singleton
 + 455047 Update JASPI
 + 455174 jetty-plus JNDI tests should use unique JNDI paths
 + 455330 Multiple Jetty-ContextFilePath entries separated by commas doesn't
   work
 + 455476 Persist updated session expiry time for MongoSessionManager
 + 455655 ensure multipart form-data parsing exception thrown to servlet
 + 455863 Fixed jetty.sh handling of multiple JETTY_ARGS
 + 456426 Exception on context undeploy from EnvConfiguration
 + 456486 Jar containing ServiceContainerInitializer impl not found in TCCL in
   osgi
 + 456956 Reduce ThreadLocal.remove() weak reference garbage
 + 457017 Reflective call to websocket methods that fail have ambiguous
   exceptions
 + 457032 Request sent from a failed CompleteListener due to connect timeout is
   failed immediately.
 + 457130 HTTPS request with IP host and HTTP proxy throws
   IllegalArgumentException.
 + 457696 JMX implementation should not be overridden by WebApp classes

jetty-9.2.6.v20141205 - 05 December 2014
 + 383207 Use BundleFileLocatorHelperFactory to obtain BundleFileLocatorHelper
 + 443652 Remove dependency on java.lang.management classes
 + 447472 Clear async context timeout on async static content
 + 451529 Change sentinel class for finding jstl on classpath to
   org.apache.taglibs.standard.tag.rt.core.WhenTag
 + 451634 DefaultServlet: useFileMappedBuffer javadoc is misleading
 + 452188 Delay dispatch until content optimisation
 + 452201 EnvConfiguration.destroy() should set the classloader
 + 452246 Fixed SSL hang on last chunk
 + 452261 Multiple servlets map to path *.jsp when using jsp-property-group
 + 452424 Do not add Date header if already set
 + 452516 Make HttpOutput aggregation size configurable
 + 453386 Jetty not working when configuring QueuedThreadPool with
   minThreads=0.
 + 453629 Fixed big write test
 + 453793 _maxHeaderBytes>0 is not verified in parseNext() when in
   State.CLOSED.
 + 453801 Jetty does not check for already registered services when
   bootstrapping
 + 454157 HttpInput.consumeAll spins if input is in async mode

jetty-9.2.5.v20141112 - 12 November 2014
 + 448446 org.eclipse.jetty.start.Main create classloader duplicate
 + 449594 Handle ArrayTrie overflow with false return
 + 449811 handle unquoted etags when gzipping
 + 450467 Integer overflow in Session expiry calculation in MongoSessionManager
 + 450483 Missing parameterization of etc/jetty-deploy.xml
 + 450484 Missing parameterization of etc/jetty-http[s].xml
 + 450855 GzipFilter MIGHT_COMPRESS exception
 + 450873 Disable tests that downcaste wrapped GzipFilterResponses
 + 450894 jetty.sh does not delete JETTY_STATE at start

jetty-9.3.0.M1 - 03 November 2014
 + 376365 "jetty.sh start" returns 0 on failure
 + 396569 'bin/jetty.sh stop' reports 'OK' even when jetty was not running
 + 396572 Starting jetty from cygwin is not working properly
 + 437303 Serving of static filenames with "unwise" characters causes 404 error
 + 440729 SSL requests often fail with EOFException or IllegalStateException
 + 440925 NPE when using relative paths for --start-log-file
 + 442419 CrossOriginFilter javadoc says "exposeHeaders", but should be
   "exposedHeaders"
 + 442942 Content sent with status 204 (No Content)
 + 443529 CrossOriginFilter does not accept wildcard for allowedHeaders
 + 443530 CrossOriginFilter does not set the Vary header
 + 443550 improved FileResource encoded alias checking
 + 444031 Ensure exceptions do not reduce threadpool below minimum
 + 444595 nosql/mongodb - Cleanup process/Refreshing does not respect encoding
   of attribute keys
 + 444676 Goal jetty:deploy-war produces errors with version 9.2.3
 + 444722 Fixed order of setReuseAddress call
 + 444896 Overriding of web-default servlet mapping in web.xml not working with
   quickstart
 + 445157 First redeployed servlet leaks WebAppContext
 + 445167 Allow configuration of dispatch after select
 + 445239 Rename weld.mod to cdi.mod to be consistent with past module namings
 + 445258 STOP.WAIT is not really respected
 + 445374 Reevaluate org.eclipse.jetty.websocket.jsr356 enablement concepts
 + 445495 Improve Exception message when no jndi resource to bind for a name in
   web.xml
 + 445542 Add SecuredRedirectHandler for embedded jetty use to redirect to
   secure port/scheme
 + 445821 Error 400 should be logged with RequestLog
 + 445823 Moved RequestLog calling to HttpChannel
 + 445830 Support setting environment variables on forked jetty with
   jetty:run-forked
 + 445979 jetty.sh fails to start when start-stop-daemon does not exist and the
   user is not root
 + 446033 org.eclipse.jetty.websocket.server.WebSocketServerFactory not
   available in OSGi
 + 446063 ALPN Fail SSL Handshake if no supported Application Protocols
 + 446107 NullPointerException in ProxyServlet when extended by Servlet without
   a package
 + 446425 Oracle Sql error on JettySessions table when this table do not exist
   already
 + 446506 getAsyncContext ISE before startAsync on async dispatches
 + 446559 Avoid spin consuming extra data
 + 446563 Null HttpChannel.getCurrentHttpChannel() in
   ServletHandler.doFilter().
 + 446564 Refactored RequestLog Mechanism
 + 446672 NPN Specification issue in the case no protocols are selected
 + 446923 SharedBlockingCallback does not handle connector max idle time of
   Long.MAX_VALUE; BlockerTimeoutException not serializable
 + 446944 ServletTester and HttpTester should be in
   <classifier>tests</classifier>
 + 447216 putAll Properties in XmlConfiguration
 + 447381 Disable SSLv3 by default
 + 447472 test harness for slow large writes
 + 447515 Remove GzipFilter
 + 447627 MultiPart file always created when "filename" set in
   Content-Disposition
 + 447629 getPart()/getParts() fails on Multipart request if getParameter is
   called in a filter first
 + 447746 HttpClient is always going to send User-Agent header even though I do
   not want it to.
 + 447979 Refactor to make MetaData responsible for progressively ordering
   web-inf jars
 + 448156 Fixed INACTIVE race in IteratingCallback
 + 448225 Removed unnecessary synchronize on initParser
 + 448675 Impossible to set own Threadpool when using jetty-maven-plugin
 + 448841 Clarified selectors==0 javadoc 448840 Clarified ServerConnector
   javadoc 448839 Fixed javadoc typo in ServerConnector
 + 449001 Remove start.d directory from JETTY_HOME
 + 449003 WARNING: Cannot enable requested module [protonego-impl]: not a valid
   module name
 + 449038 WebSocketUpgradeFilter must support async
 + 449175 Removed extra space in NCSA log
 + 449372 Make jvmArgs of jetty:run-forked configurable from command line

jetty-9.2.4.v20141103 - 03 November 2014
 + 376365 "jetty.sh start" returns 0 on failure
 + 396569 'bin/jetty.sh stop' reports 'OK' even when jetty was not running
 + 396572 Starting jetty from cygwin is not working properly
 + 438387 NullPointerException after ServletUpgradeResponse.sendForbidden is
   called during WebSocketCreator.createWebSocket
 + 440729 SSL requests often fail with EOFException or IllegalStateException
 + 440925 NPE when using relative paths for --start-log-file
 + 442419 CrossOriginFilter javadoc says "exposeHeaders", but should be
   "exposedHeaders"
 + 442495 Bad Context ClassLoader in JSR356 WebSocket onOpen
 + 442942 Content sent with status 204 (No Content)
 + 443529 CrossOriginFilter does not accept wildcard for allowedHeaders
 + 443530 CrossOriginFilter does not set the Vary header
 + 443550 improved FileResource encoded alias checking
 + 444031 Ensure exceptions do not reduce threadpool below minimum
 + 444124 JSP include with <servlet><jsp-file> can cause infinite recursion
 + 444214 Socks4Proxy fails when reading less than 8 bytes
 + 444222 replace CRLF in header values with whitespace rather than ?
 + 444415 iterative WriteFlusher
 + 444416 AsyncProxyServlet recursion
 + 444517 Ensure WebSocketUpgradeFilter is always first in filter chain
 + 444547 Format exception in ResourceCache.Content.toString()
 + 444595 nosql/mongodb - Cleanup process/Refreshing does not respect encoding
   of attribute keys
 + 444617 Expose local and remote socket address to applications
 + 444676 Goal jetty:deploy-war produces errors with version 9.2.3
 + 444722 Fixed order of setReuseAddress call
 + 444748 WebSocketClient.stop() does not unregister from ShutdownThread
 + 444764 HttpClient notifies callbacks for last chunk of content twice
 + 444771 JSR356 / EndPointConfig.userProperties are not unique per endpoint
   upgrade
 + 444863 ProxyServlet does not filter headers listed by the Connection header
 + 444896 Overriding of web-default servlet mapping in web.xml not working with
   quickstart
 + 445157 First redeployed servlet leaks WebAppContext
 + 445167 Allow configuration of dispatch after select
 + 445239 Rename weld.mod to cdi.mod to be consistent with past module namings
 + 445258 STOP.WAIT is not really respected
 + 445374 Reevaluate org.eclipse.jetty.websocket.jsr356 enablement concepts
 + 445495 Improve Exception message when no jndi resource to bind for a name in
   web.xml
 + 445542 Add SecuredRedirectHandler for embedded jetty use to redirect to
   secure port/scheme
 + 445821 Error 400 should be logged with RequestLog
 + 445823 RequestLogHandler at end of HandlerCollection doesn't work
 + 445830 Support setting environment variables on forked jetty with
   jetty:run-forked
 + 445979 jetty.sh fails to start when start-stop-daemon does not exist and the
   user is not root
 + 446033 org.eclipse.jetty.websocket.server.WebSocketServerFactory not
   available in OSGi
 + 446063 ALPN Fail SSL Handshake if no supported Application Protocols
 + 446107 NullPointerException in ProxyServlet when extended by Servlet without
   a package
 + 446425 Oracle Sql error on JettySessions table when this table do not exist
   already
 + 446506 getAsyncContext ISE before startAsync on async dispatches
 + 446559 Avoid spin consuming extra data
 + 446563 Null HttpChannel.getCurrentHttpChannel() in
   ServletHandler.doFilter().
 + 446672 NPN Specification issue in the case no protocols are selected
 + 446923 SharedBlockingCallback does not handle connector max idle time of
   Long.MAX_VALUE; BlockerTimeoutException not serializable
 + 447381 Disable SSLv3 by default
 + 447472 test harness for slow large writes
 + 447515 Remove GzipFilter
 + 447627 MultiPart file always created when "filename" set in
   Content-Disposition
 + 447629 getPart()/getParts() fails on Multipart request if getParameter is
   called in a filter first
 + 447746 HttpClient is always going to send User-Agent header even though I do
   not want it to.
 + 447979 Refactor to make MetaData responsible for progressively ordering
   web-inf jars
 + 448156 Fixed INACTIVE race in IteratingCallback
 + 448225 Removed unnecessary synchronize on initParser
 + 448675 Impossible to set own Threadpool when using jetty-maven-plugin
 + 448841 Clarified selectors==0 javadoc 448840 Clarified ServerConnector
   javadoc 448839 Fixed javadoc typo in ServerConnector
 + 449001 Remove start.d directory from JETTY_HOME
 + 449003 WARNING: Cannot enable requested module [protonego-impl]: not a valid
   module name
 + 449038 WebSocketUpgradeFilter must support async
 + 449175 Removed extra space in NCSA log
 + 449291 create-files downloads without license
 + 449372 Make jvmArgs of jetty:run-forked configurable from command line
 + 449603 OutputStreamContentProvider hangs when host is not available

jetty-9.3.0.M0 - 24 September 2014
 + 437395 Start / Properties in template sections should be default applied for
   enabled modules
 + 438204 getServerName returns IPv6 addresses wrapped in []
 + 438387 NullPointerException after ServletUpgradeResponse.sendForbidden is
   called during WebSocketCreator.createWebSocket
 + 439369 Remove unused class CrossContextPsuedoSession
 + 439375 preferred rfc7231 format is mime;charset=lowercase-9
 + 442083 Client resets stream, pending server data is failed, connection
   closed.
 + 442086 Review HttpOutput blocking writes
 + 442477 Allow Symlink aliases by default
 + 442495 Bad Context ClassLoader in JSR356 WebSocket onOpen
 + 442950 Embedded Jetty client requests to localhost hangs with high cpu usage
   (NIO OP_CONNECT Solaris/Sparc).
 + 443652 Remove dependency on java.lang.management classes
 + 443661 Rename manifest and service constants for jetty osgi resource
   fragment code
 + 443662 Consume buffer in write(ByteBuffer)
 + 443713 Reduce number of SelectionKey.setInterestOps() calls
 + 443893 Make a module for weld
 + 444124 JSP include with <servlet><jsp-file> can cause infinite recursion
 + 444214 Socks4Proxy fails when reading less than 8 bytes
 + 444222 replace CRLF in header values with whitespace rather than ?
 + 444415 iterative WriteFlusher
 + 444416 AsyncProxyServlet recursion
 + 444485 Client resets stream, pending server data is failed, write hangs
 + 444517 Ensure WebSocketUpgradeFilter is always first in filter chain
 + 444547 Format exception in ResourceCache.Content.toString()
 + 444617 Expose local and remote socket address to applications
 + 444748 WebSocketClient.stop() does not unregister from ShutdownThread
 + 444764 HttpClient notifies callbacks for last chunk of content twice
 + 444771 JSR356 / EndPointConfig.userProperties are not unique per endpoint
   upgrade
 + 444863 ProxyServlet does not filter headers listed by the Connection header

jetty-9.2.3.v20140905 - 05 September 2014
 + 347110 renamed class transformer methods
 + 411163 Add embedded jetty code example with JSP enabled
 + 435322 Added a idleTimeout to the SharedBlockerCallback
 + 435533 Handle 0 sized async gzip
 + 435988 ContainerLifeCycle: beans never stopped on remove
 + 436862 Update jetty-osgi to asm-5 and spifly-1.0.1
 + 438500 Odd NoClassDef errors when shutting down the jetty-maven-plugin via
   the stop goal
 + 440255 ensure 500 is logged on thrown Errors
 + 441073 isEarlyEOF on HttpInput
 + 441475 org.eclipse.jetty.server.ResourceCache exceptions under high load
 + 441479 Jetty hangs due to deadlocks in session manager
 + 441649 Update to jsp and el Apache Jasper 8.0.9
 + 441756 Ssl Stackoverflow on renegotiate
 + 441897 Fixed etag handling in gzipfilter
 + 442048 fixed sendRedirect %2F encoding
 + 442383 Improved insufficient threads message
 + 442628 Update example xml file for second server instance to extract wars
 + 442642 Quickstart generates valid XML
 + 442759 Allow specific ServletContainerInitializers to be excluded
 + 442950 Embedded Jetty client requests to localhost hangs with high cpu usage
   (NIO OP_CONNECT Solaris/Sparc).
 + 443049 Improved HttpParser illegal character messages
 + 443158 Fixed HttpOutput spin
 + 443172 web-fragment.xml wrongly parsed for applications running in serlvet
   2.4 mode
 + 443231 java.lang.NullPointerException on scavenge scheduling when session id
   manager declared before shared scheduler
 + 443262 Distinguish situation where jetty looks for tlds in META-INF but
   finds none vs does not look

jetty-8.1.16.v20140903 - 03 September 2014
 + 409788 Large POST body causes java.lang.IllegalStateException: SENDING =>
   HEADERS.
 + 433689 Evict idle HttpDestinations from client
 + 433802 check EOF in send1xx
 + 438996 Scavenger-Timer in HashSessionManager can die because of
   IllegalStateException from getMaxInactiveInterval
 + 442048 fixed sendRedirect %2F encoding
 + 442839 highly fragmented websocket messages can result in corrupt binary
   messages

jetty-7.6.16.v20140903 - 03 September 2014
 + 409788 Large POST body causes java.lang.IllegalStateException: SENDING =>
   HEADERS.
 + 433802 check EOF in send1xx
 + 442839 highly fragmented websocket messages can result in corrupt binary
   messages

jetty-9.2.2.v20140723 - 23 July 2014
 + 411323 DosFilter/QoSFilter should use AsyncContext rather than
   Continuations.
 + 432815 Fixed selector stop race
 + 434536 Improved Customizer javadoc
 + 435322 Fixed Iterating Callback close
 + 435653 encode async dispatched requestURI
 + 435895 jetty spring module is not in distribution
 + 436874 WebSocket client throwing a NullPointer when handling a pong
 + 436894 GzipFilter code cleanup
 + 436916 CGI: "Search docroot for a matching execCmd" logic is wrong
 + 436987 limited range of default acceptors and selectors
 + 437051 Refactor Filter chain handling of Request.isAsyncSupported
 + 437395 Start / Properties in template sections should be default applied for
   enabled modules
 + 437419 Allow scanning of META-INF for resources,fragments,tlds for unpacked
   jars
 + 437430 jettyXml not consistent between jetty:run and jetty:run-forked
 + 437462 consistent test failure in jetty-start under windows
 + 437706 ServletTester calls LocalConnector method with hardcoded timeout
 + 437800 URLs with single quote and spaces return 404
 + 437996 avoid async status race by not setting 200 on handled
 + 438079 Review garbage creation in 9.2.x series
 + 438190 findbug improvements
 + 438204 leave IPv6 addresses [] wrapped in getServerName
 + 438327 Remove hard coded Allow from OPTIONS *
 + 438331 AbstractLogger.debug(String,long) infinite loop
 + 438434 ResourceHandler checks aliases
 + 438895 Add mvn jetty:effective-web-xml goal
 + 439066 javadoc setStopAtShutdown
 + 439067 Improved graceful stop timeout handling
 + 439194 Do not configure fake server for jetty:run-forked
 + 439201 GzipFilter and AsyncGzipFilter should strip charset from Content-Type
   before making exclusion comparison in doFilter
 + 439369 Deprecate CrossContextPseudoSession
 + 439387 Ensure empty servlet-class never generated for quickstart
 + 439390 Ensure jsp scratchdir is created same way for quickstart and
   non-quickstart
 + 439394 load-on-startup with value 0 not preserved for quickstart
 + 439399 Scan tlds for apache jasper standard taglib with jetty-maven-plugin
 + 439438 DataSourceLoginService does not refresh passwords when changed in
   database
 + 439507 Possible timing side-channel when comparing MD5-Credentials
 + 439540 setReuseAddress() in ServerConnector.java is not coded properly
 + 439652 GzipHandler super.doStart
 + 439663 Allow mappings to be declared before servlet/filter
 + 439672 support using Apache commons daemon for managing Jetty
 + 439753 ConstraintSecurityHandler has dead code for processing constraints
 + 439788 CORS filter headers gone between 9.2.0.M0 and 9.2.1 .v20140609 for
   ProxyServlet requests.
 + 439809 mvn jetty:jspc cannot find taglibs in dependency jars
 + 439895 No event callback should be invoked after the "failure" callback
 + 440020 Abort bad proxy responses with sendError(-1)
 + 440038 Content decoding may fail
 + 440114 ContextHandlerCollection does not skip context wrappers
 + 440122 Remove usages of ForkInvoker

jetty-9.2.1.v20140609 - 09 June 2014
 + 347110 Supprt ClassFileTransormers in WebAppClassLoader
 + 432192 jetty-start / Allow JETTY_LOGS use for start-log-file
 + 432321 jetty-start / Allow defining extra start directories for common
   configurations
 + 435322 Improved debug
 + 436029 GzipFilter errors on asynchronous methods with message to
   AsyncGzipFilter
 + 436345 Refactor AbstractSession to minimize burden on subclasses to
   implement behaviour
 + 436388 Allow case-insensitive STOP.KEY and STOP.PORT use
 + 436405 ${jetty.base}/resources not on classpath with default configuration
 + 436520 Start / Allow https and file urls in jetty-start's module download
   mechanism
 + 436524 Start / Downloadable [files] references in modules cannot use ":"
   themselves

jetty-9.2.0.v20140526 - 26 May 2014
 + 429390 Decoders and Encoders are not registered for non-annotated
   ClientEndpoint
 + 434810 better handling of bad messages
 + 435086 ${jetty.base}/resources not on classpath when using
   --module=resources
 + 435088 lib/npn packaging of jetty-distribution is off
 + 435206 Can't add Cookie header on websocket ClientUpgradeRequest
 + 435217 Remove deprecated TagLibConfiguration
 + 435223 High cpu usage in
   FCGIHttpParser.parseContent(ResponseContentParser.java:314).
 + 435338 Incorrect handling of asynchronous content
 + 435412 Make AbstractSession.access() more amenable to customization

jetty-9.2.0.RC0 - 15 May 2014
 + 419972 Support sending forms (application/x-www-form-urlencoded)
 + 420368 Default content types for ContentProviders
 + 428966 Per-request cookie support
 + 430418 Jetty 9.1.3 and Chrome 33 permessage-deflate do not work together
 + 431333 NPE In logging of WebSocket ExtensionConfig
 + 432321 jetty-start / Allow defining extra start directories for common
   configurations
 + 432939 Jetty Client ContentResponse should have methods such as
   getContentType() and getMediaType().
 + 433089 Client should provide Request.accept() method, like JAX-RS 2.0
   Invocation.Builder.accept().
 + 433405 Websocket Session.setMaxIdleTimeout fails with zero
 + 433689 Evict old HttpDestinations from HttpClient
 + 434386 Request Dispatcher extracts args and prevents asyncIO
 + 434395 WebSocket / memory leak, WebSocketSession not cleaned up in abnormal
   closure cases
 + 434447 Able to create a session after a response.sendRedirect
 + 434505 Allow property files on start.jar command line Signed-off-by: Tom
   Zeller<tzeller@dragonacea.biz>
 + 434578 Complete listener not called if redirected to an invalid URI
 + 434679 Log static initialization via jetty-logging.properties fails
   sometimes
 + 434685 WebSocket read/parse does not discard remaining network buffer after
   unrecoverable error case
 + 434715 Avoid call to ServletHolder.getServlet() during handle() iff servlet
   is available and instantiated

jetty-9.2.0.M1 - 08 May 2014
 + 367680 jsp-file with load-on-startup not precompiled
 + 404511 removed deprecated StringMap
 + 409105 Upgrade jetty-osgi build/test to use more recent pax junit test
   framework
 + 424982 improved PID check in jetty.sh
 + 425421 ContainerLifeCycle does not start added beans in started state
 + 428904 Add logging of which webapp has path with uncovered http methods
 + 431094 Consistent handling of utf8 decoding errors
 + 431459 Jetty WebSocket compression extensions fails to handle big messages
   properly
 + 431519 Fixed NetworkTrafficListener
 + 431642 Implement ProxyServlet using Servlet 3.1 async I/O
 + 432145 Pending request is not failed when HttpClient is stopped
 + 432270 Slow requests with response content delimited by EOF fail
 + 432321 jetty-start / Allow defining extra start directories for common
   configurations
 + 432468 Improve command CGI path handling
 + 432473 web.xml declaration order of filters not preserved on calls to init()
 + 432483 make osgi.serviceloader support for
   javax.servlet.ServletContainerInitializer optional (cherry picked from
   commit 31043d25708edbea9ef31948093f4eaf2247919b)
 + 432528 IllegalStateException when using DeferredContentProvider
 + 432777 Async Write Loses Data with HTTPS Server
 + 432901 ensure a single onError callback only in pending and unready states
 + 432993 Improve handling of ProxyTo and Prefix parameters in
   ProxyServlet.Transparent.
 + 433244 Security manager lifecycle cleanup
 + 433262 WebSocket / Advanced close use cases
 + 433365 No such servlet:
   __org.eclipse.jetty.servlet.JspPropertyGroupServlet__
 + 433370 PATCH method does not work with ProxyServlet
 + 433431 Support ServletHandler fall through
 + 433479 Improved resource javadoc
 + 433483 sync log initialize
 + 433512 Jetty throws RuntimeException when webapp compiled with jdk8
   -parameters
 + 433563 Jetty fails to startup on windows - InvalidPathException
 + 433572 default to sending date header
 + 433656 Change to Opcode.ASM5 breaks jetty-osgi
 + 433692 improved buffer resizing
 + 433708 Improve WebAppClassLoader.addClassPath() IllegalStateException
   message
 + 433793 WebSocket / empty protocol list in ServerEndpointConfig.Configurator
   when using non-exact header name
 + 433841 Resource.newResource() declares an exception it does not throw
 + 433849 FileResource string compare fix
 + 433916 HttpChannelOverHttp handles HTTP 1.0 connection reuse incorrectly
 + 434009 Improved javadoc for accessing HttpChannel and HttpConnection
 + 434027 ReadListener.onError() not invoked in case of read failures
 + 434056 Support content consumed asynchronously
 + 434074 Avoid double dispatch by returning false from messageComplete
 + 434077 AnnotatedServerEndpointTest emits strange exception
 + 434247 Redirect loop in FastCGI proxying for HTTPS sites

jetty-8.1.15.v20140411 - 11 April 2014
 + 397167 Remote Access documentation is wrong
 + 419799 complete after exceptions thrown from async error pages
 + 420776 complete error pages after startAsync
 + 421197 fix method comment and ensure close synchronized
 + 422137 Added maxQueued to QueuedThreadPool MBean
 + 424180 improve bad message errors
 + 425038 WebSocketClient leaks file handles when exceptions are thrown from
   open()
 + 425551 Memory Leak in SelectConnector$ConnectTimeout.expired
 + 426658 backport Bug 425930 to jetty-8
 + 427761 allow endpoints to be interrupted
 + 428708 JDBCSessionIdManager when clearing expired sessions failed, jetty
   should still be able to startup
 + 428710 JDBCSession(Id)Manager use 'read committed isolation level'
 + 430968 Use wrapped response with async dispatch
 + 432452 ConnectHandler does not timeout sockets in FIN_WAIT2

jetty-7.6.15.v20140411 - 11 April 2014
 + 422137 Added maxQueued to QueuedThreadPool MBean
 + 425038 WebSocketClient leaks file handles when exceptions are thrown from
   open()
 + 425551 Memory Leak in SelectConnector$ConnectTimeout.expired
 + 432452 ConnectHandler does not timeout sockets in FIN_WAIT2

jetty-9.2.0.M0 - 09 April 2014
 + 419801 Upgrade to asm5 for jdk8
 + 423392 Fix buffer overflow in AsyncGzipFilter
 + 425736 jetty-start / Jetty 9 fails to startup with --exec option if Java
   path contain
 + 426920 jetty-start / BaseHome.listFilesRegex() and .recurseDir() do not
   detect filesystem loops
 + 427188 Re-enable automatic detection of logging-dependencies with
   logging-module
 + 429734 Implemented the HA ProxyProtocol
 + 430341 use apache jsp/jstl for maven plugins
 + 430747 jetty-start / Allow --lib and module [lib] to recursively add jars
 + 430825 jetty-start / use of jetty-jmx.xml prevents configuration of
   ThreadPool in jetty.xml
 + 431279 jetty-start / Unable to start jetty if no properties are defined
 + 431892 DefaultFileLocatorHelper.getBundleInstallLocation fails for equinox
   3.10
 + 432122 ignore frequently failing test
 + 432145 Pending request is not failed when HttpClient is stopped
 + 432270 Slow requests with response content delimited by EOF fail

jetty-9.1.5.v20140505 - 05 May 2014
 + 431459 Jetty WebSocket compression extensions fails to handle big messages
   properly
 + 431519 Fixed NetworkTrafficListener
 + 432145 Pending request is not failed when HttpClient is stopped
 + 432270 Slow requests with response content delimited by EOF fail
 + 432473 web.xml declaration order of filters not preserved on calls to init()
 + 432483 make osgi.serviceloader support for
   javax.servlet.ServletContainerInitializer optional (cherry picked from
   commit 31043d25708edbea9ef31948093f4eaf2247919b)
 + 432528 IllegalStateException when using DeferredContentProvider
 + 432777 Async Write Loses Data with HTTPS Server
 + 432901 ensure a single onError callback only in pending and unready states
 + 432993 Improve handling of ProxyTo and Prefix parameters in
   ProxyServlet.Transparent.
 + 433365 No such servlet:
   __org.eclipse.jetty.servlet.JspPropertyGroupServlet__ (cherry picked from
   commit e2ed934978b958d6fccb28a8a5d04768f7c0432d)
 + 433370 PATCH method does not work with ProxyServlet
 + 433483 sync log initialize
 + 433692 improved buffer resizing
 + 433916 HttpChannelOverHttp handles HTTP 1.0 connection reuse incorrectly
 + 434027 ReadListener.onError() not invoked in case of read failures

jetty-9.1.4.v20140401 - 01 April 2014
 + 414206 Rewrite rules re-encode requestURI
 + 414885 Don't expose JDT classes by default
 + 417022 Access current HttpConnection from Request not ThreadLocal
 + 423619 set Request timestamp on startRequest
 + 423982 removed duplicate UrlResource toString
 + 424107 Jetty should not finish chunked encoding on exception
 + 425991 added qml mime type
 + 426897 improved ContainerLifeCycle javadoc
 + 427185 Add org.objectweb.asm. as serverClass
 + 427204 jetty-start / startup incorrectly requires directory in jetty.base
 + 427368 start.sh fails quietly on command line error
 + 428594 File upload with onMessage and InputStream fails
 + 428595 JSR-356 / ClientContainer does not support SSL
 + 428597 javax-websocket-client-impl and javax-websocket-server-impl jars
   Manifests do not export packages for OSGI
 + 428817 jetty-start / Allow for property to configure deploy manager
   `webapps` directory
 + 429180 Make requestlog filename parameterized
 + 429357 JDBCSessionManager.Session.removeAttribute don't set dirty flag if
   attribute already removed
 + 429409 osgi] jetty.websocket.servlet must import jetty.websocket.server
 + 429487 Runner code cleanups
 + 429616 Use UTF-8 encoding for XML
 + 429779 masked zero length websocket frame gives NullPointerException during
   streaming read
 + 430088 OnMessage*Callable decoding of streaming binary or text is not thread
   safe
 + 430242 added SharedBlockingCallback to support threadsafe blocking
 + 430273 Cancel async timeout breaks volatile link to avoid race with slow
   expire
 + 430341 add apache jsp and jstl optional modules
 + 430490 Added JETTY_SHELL 426738 Fixed JETTY_HOME comments
 + 430649 test form encoding
 + 430654 closing client connections can hang worker threads
 + 430808 OutputStreamContentProvider violates OutputStream contract
 + 430822 jetty-start / make soLingerTime configurable via property
 + 430823 jetty-start / make NeedClientAuth (ssl) configurable via property
 + 430824 jetty-start / use of jetty-logging.xml prevents configuration of
   ThreadPool in jetty.xml
 + 431103 Complete listener not called if request times out before processing
   exchange.
 + 431592 do not resolved forwarded-for address

jetty-9.1.3.v20140225 - 25 February 2014
 + 373952 Ensure MongoSessionManager un/binds session attributes on refresh
   only if necessary
 + 424899 Initialize GzipHandler mimeTypes
 + 426490 HttpServletResponse.setBufferSize(0) results in tight loop (100% cpu
   hog)
 + 427700 Outgoing extensions that create multiple frames should flush them in
   order and atomically.
 + 427738 fixed XSS in async-rest demo
 + 428157 Methods of anonymous inner classes can't be called via xml
 + 428232 Rework batch mode / buffering in websocket
 + 428238 Test HEAD request with async IO
 + 428266 HttpRequest mangles URI query string
 + 428383 limit white space between requests
 + 428418 JettyStopMojo prints some messages on System.err
 + 428435 Large streaming message fails in MessageWriter
 + 428660 Delay closing async HttpOutput until after UNREADY->READY
 + 428710 JDBCSession(Id)Manager use read committed isolation level
 + 428859 Do not auto initialise jsr356 websocket if no annotations or
   EndPoints discovered

jetty-9.1.2.v20140210 - 10 February 2014
 + 408167 Complex object as session attribute not necessarily persisted
 + 423421 remove org.slf4j and org.ow2.asm from jetty-all artifact
 + 424171 Old javax.activation jar interferes with email sending
 + 424562 JDBCSessionManager.setNodeIdInSessionId(true) does not work
 + 425275 
   org.eclipse.jetty.osgi.annotations.AnnotationConfiguration.BundleParserTask.getStatistic()
   returns null when debug is enabled.
 + 425638 Fixed monitor module/xml typos
 + 425696 start.jar --add-to-start={module} results in error
 + 425703 Review [Queued]HttpInput
 + 425837 Upgrade to jstl 1.2.2
 + 425930 JDBC Session Manager constantly reloading session if save intervall
   expired once
 + 425998 JDBCSessionIdManager fails to create maxinterval column
 + 426250 jetty-all should be deployed on release
 + 426358 NPE generating temp dir name if no resourceBase or war
 + 426481 fix < java 1.7.0_10 npn files
 + 426739 Response with Connection: keep-alive truncated
 + 426750 isReady() returns true at EOF
 + 426870 HTTP 1.0 Request with Connection: keep-alive and response content
   hangs.
 + 427068 ServletContext.getClassLoader should only check privileges if a
   SecurityManager exists
 + 427128 Cookies are not sent to the server
 + 427245 StackOverflowError when session cannot be de-idled from disk
 + 427254 Cookies are not sent to the client
 + 427512 ReadPendingException in case of HTTP Proxy tunnelling
 + 427570 externalize common http config to start.ini
 + 427572 Default number of acceptors too big
 + 427587 MessageInputStream must copy the payload
 + 427588 WebSocket Parser leaks ByteBuffers
 + 427690 Remove Mux Extension and related support
 + 427699 WebSocket upgrade response sends Sec-WebSocket-Protocol twice

jetty-9.1.1.v20140108 - 08 January 2014
 + 408912 JDBCSessionIdManager should allow configuration of schema
 + 410750 NPE Protection in Mongo save session
 + 417202 Start / command line arguments with ${variable} should be expanded
 + 418622 WebSocket / When rejecting old WebSocket protocols, log client
   details
 + 418769 Allow resourceBases in run-forked Mojo
 + 418888 Added strict mode to HttpGenerator
 + 419309 encode alias URIs from File.toURI
 + 419911 Empty chunk causes ArrayIndexOutOfBoundsException in
   InputStreamResponseListener.
 + 421189 WebSocket / AbstractExtension's WebSocketPolicy is not
   Session-specific
 + 421314 Websocket / Connect attempt with Chrome 32+ fails with "Some
   extension already uses the compress bit"
 + 421697 IteratingCallback improvements
 + 421775 CookiePatternRule only sets cookie if not set already
 + 421794 Iterator from InputStreamProvider is not implemented properly
 + 421795 ContentProvider should have a method to release resources
 + 422192 ClientContainer.getOpenSessions() always returns null
 + 422264 OutputStreamContentProvider does not work with Basic Authentication
 + 422308 Change all session/sessionid managers to use shared Scheduler
 + 422386 Comma-separated <param-value>s not trimmed in GzipFilter
 + 422388 Test for GzipFilter apply to resources with charset appended to the
   MIME type
 + 422398 moved jmx remote config to jmx-remote.mod
 + 422427 improved TestConnection
 + 422703 Support reentrant HttpChannel and HttpConnection
 + 422723 Dispatch failed callbacks to avoid blocking selector
 + 422734 messages per second in ConnectorStatistics
 + 422807 fragment large written byte arrays to protect from JVM OOM bug
 + 423005 reuse gzipfilter buffers
 + 423048 Receiving a PING while sending a message kills the connection
 + 423060 Allow ${jetty.base}/work
 + 423118 ServletUpgradeRequest.getUserPrincipal() does not work
 + 423185 Update permessage-deflate for finalized spec
 + 423255 MBeans of SessionIdManager can leak memory on redeploy
 + 423361 Ensure ServletContainerInitializers called before injecting Listeners
 + 423373 Correct namespace use for JEE7 Schemas
 + 423392 GzipFilter without wrapping or blocking
 + 423395 Ensure @WebListeners are injected
 + 423397 Jetty server does not run on Linux server startup because of  a bug
   in jetty.sh script.
 + 423476 WebSocket / JSR / @OnMessage(maxMessageSize=20000000) not properly
   supported
 + 423556 HttpSessionIdListener should be resource injectable
 + 423646 WebSocket / JSR / WebSocketContainer (Client) should have its
   LifeCycle stop on standalone use
 + 423692 use UrlEncoded.ENCODING for merging forwarded query strings
 + 423695 <HT> Horizontal-tab used as HTTP Header Field separator unsupported
 + 423724 WebSocket / Rename MessageAppender.appendMessage to .appendFrame
 + 423739 Start checks module files
 + 423804 WebSocket / JSR improper use of
   ServerEndpointConfig.Configurator.getNegotiatedSubprotocol()
 + 423875 Update jetty-distro build to use jetty-toolchain jetty-schemas 3.1.M0
 + 423915 WebSocket / Active connection from IOS that goes into airplane mode
   not disconnected on server side
 + 423926 Remove code duplication in class IdleTimeout
 + 423930 SPDY streams are leaked
 + 423948 Cleanup and consolidate testing utilities in WebSocket
 + 424014 PathContentProvider does not close its internal SeekableByteChannel
 + 424043 IteratingCallback Idle race
 + 424051 Using --list-config can result in NPE
 + 424168 Module [ext] should load libraries recursively from lib/ext/
 + 424180 extensible bad message content
 + 424183 Start does not find LIB (Classpath) when on non-English locale
 + 424284 Identify conflicts in logging when error "Multiple servlets map to
   {pathspec}" occurs
 + 424303 @ServletSecurity not applied on non load-on-startup servlets
 + 424307 obfuscate unicode
 + 424380 Augment class / Jar scanning timing log events
 + 424390 Allow enabling modules via regex
 + 424398 Servlet load-on-startup ordering is not obeyed
 + 424497 Allow concurrent async sends
 + 424498 made bytebufferendpoint threadsafe
 + 424588 org.eclipse.jetty.ant.AntWebInfConfiguration does not add
   WEB-INF/classes for annotation scanning
 + 424598 Module [npn] downloads wrong npn jar
 + 424651 org.eclipse.jetty.spdy.Flusher use of non-growable ArrayQueue yield
   java.lang.IllegalStateException: Full.
 + 424682 Session cannot be deserialized with form authentication
 + 424706 The setMaxIdleTimeout of javax.websocket.Session does not take any
   affect
 + 424734 WebSocket / Expose Locale information from ServletUpgradeRequest
 + 424735 WebSocket / Make ServletUpgradeRequest expose its HttpServletRequest
 + 424743 Verify abort behavior in case the total timeout expires before the
   connect timeout.
 + 424762 ShutdownHandler hardcodes "127.0.0.1" and cannot be used with IPv6
 + 424847 Deadlock in deflate-frame (webkit binary)
 + 424863 IllegalStateException "Unable to find decoder for type
   <javax.websocket.PongMessage>"
 + 425038 WebSocketClient leaks file handles when exceptions are thrown from
   open()
 + 425043 Track whether pools are used correctly
 + 425049 add json mime mapping to mime.properties

jetty-9.1.0.v20131115 - 15 November 2013
 + 397167 Remote Access documentation is wrong
 + 416477 QueuedThreadPool does not reuse interrupted threads
 + 420776 complete error pages after startAsync
 + 421362 When using the jetty.osgi.boot ContextHandler service feature the
   wrong ContextHandler can be undeployed

jetty-9.1.0.RC2 - 07 November 2013
 + 410656 WebSocketSession.suspend() hardcoded to return null
 + 417223 removed deprecated ThreadPool.dispatch
 + 418741 Threadlocal cookie buffer in response
 + 420359 fixed thread warnings
 + 420572 IOTest explicitly uses 127.0.0.1
 + 420692 set soTimeout to try to avoid hang
 + 420844 Connection:close on exceptional errors
 + 420930 Use Charset to specify character encoding
 + 421197 synchronize gzip output finish
 + 421198 onComplete never call onComplete in BufferingResponseListener in 9.1

jetty-9.0.7.v20131107 - 07 November 2013
 + 407716 fixed logs
 + 416597 Allow classes and jars on the webappcontext extraclasspath to be
   scanned for annotations by jetty-maven-plugin
 + 418636 Name anonymous filter and holders with classname-hashcode
 + 418732 Add whiteListByPath mode to IPAccessHandler
 + 418767 run-forked goal ingores test scope dependencies with
   useTestScope=true
 + 418792 Session getProtocolVersion always returns null
 + 418892 SSL session caching so unreliable it effectively does not work
 + 419309 Added symlink checker to test webapp
 + 419333 treat // as an alias in path
 + 419344 NPNServerConnection does not close the EndPoint if it reads -1
 + 419350 Do not borrow space from passed arrays
 + 419655 AnnotationParser throws NullPointerException when scanning files from
   jar:file urls
 + 419687 HttpClient's query parameters must be case sensitive
 + 419799 Async timeout dispatches to error page
 + 419814 Annotation properties maxMessageSize and inputBufferSize don't work
 + 419846 JDBCSessionManager doesn't determine dirty state correctly
 + 419901 Client always adds extra user-agent header
 + 419937 Request isSecure cleared on recycle
 + 419950 Provide constructor for StringContentProvider that takes Charset
 + 419964 InputStreamContentProvider does not close provided InputStream
 + 420033 AsyncContext.onTimeout exceptions passed to onError
 + 420039 BufferingResponseListener continues processing after aborting
   request.
 + 420048 DefaultServlet alias checks configured resourceBase
 + 420142 reimplemented graceful shutdown
 + 420362 Response/request listeners called too many times
 + 420374 Call super.close() in a finally block
 + 420530 AbstractLoginModule never fails a login
 + 420572 IOTest explicitly uses 127.0.0.1
 + 420776 complete error pages after startAsync
 + 420844 Connection:close on exceptional errors
 + 420930 Use Charset to specify character encoding
 + 421197 synchronize gzip output finish

jetty-8.1.14.v20131031 - 31 October 2013
 + 417772 fixed low resources idle timeout
 + 418636 Name anonymous filter and holders with classname-hashcode
 + 419432 Allow to override the SslContextFactory on a per-destination basis
 + 420048 DefaultServlet alias checks configured resourceBase
 + 420530 AbstractLoginModule never fails a login

jetty-7.6.14.v20131031 - 31 October 2013
 + 417772 fixed low resources idle timeout
 + 418636 Name anonymous filter and holders with classname-hashcode
 + 419432 Allow to override the SslContextFactory on a per-destination basis
 + 420048 DefaultServlet alias checks configured resourceBase
 + 420530 AbstractLoginModule never fails a login

jetty-9.1.0.RC1 - 31 October 2013
 + 294531 Unpacking webapp twice to the same directory name causes problems
   with updated jars in WEB-INF/lib
 + 397049 Cannot Provide Custom Credential to JDBCLoginService
 + 403591 improve the Blocking Q implementation
 + 407716 fixed logs
 + 410840 Change SSLSession.getPeerCertificateChain() to
   SSLSession.getPeerCertificates().
 + 415118 WebAppClassLoader.getResource(name) should strip .class from name
 + 415609 spdy replace SessionInvoker with IteratingCallback. Introduce Flusher
   class to separate queuing/flushing logic from StandardSession
 + 416300 Order ServletContainerInitializer callbacks
 + 416597 Allow classes and jars on the webappcontext extraclasspath to be
   scanned for annotations by jetty-maven-plugin
 + 417356 Add SOCKS support to jetty client
 + 417932 resources.mod should make ${jetty.base}/resources/ directory
 + 417933 logging.mod ini template should include commented log.class settings
 + 418212 org.eclipse.jetty.spdy.server.http.SSLExternalServerTest hangs
 + 418441 Use of OPTIONS= in Jetty 9.1 should display WARNING message
 + 418596 Faults in JARs during class scanning should report the jar that
   caused the problem
 + 418603 cannot specify a custom ServerEndpointConfig.Configurator
 + 418625 WebSocket / Jsr RemoteEndpoint.sendObject(java.nio.HeapByteBuffer)
   doesn't find encoder
 + 418632 WebSocket / Jsr annotated @OnMessage with InputStream fails to be
   called
 + 418636 Name anonymous filter and holders with classname-hashcode
 + 418732 Add whiteListByPath mode to IPAccessHandler
 + 418767 run-forked goal ingores test scope dependencies with
   useTestScope=true
 + 418792 Session getProtocolVersion always returns null
 + 418892 SSL session caching so unreliable it effectively does not work
 + 418922 Missing parameterization of etc/jetty-xinetd.xml
 + 418923 Missing parameterization of etc/jetty-proxy.xml
 + 419146 Parameterize etc/jetty-requestlog.xml values
 + 419309 Added symlink checker to test webapp
 + 419330 Allow access to setters on jetty-jspc-maven-plugin
 + 419333 treat // as an alias in path
 + 419344 NPNServerConnection does not close the EndPoint if it reads -1
 + 419350 Do not borrow space from passed arrays
 + 419655 AnnotationParser throws NullPointerException when scanning files from
   jar:file urls
 + 419687 HttpClient's query parameters must be case sensitive
 + 419799 Async timeout dispatches to error page
 + 419814 Annotation properties maxMessageSize and inputBufferSize don't work
 + 419846 JDBCSessionManager doesn't determine dirty state correctly
 + 419899 Do not wrap SSL Exception as EoFException
 + 419901 Client always adds extra user-agent header
 + 419904 Data corruption on proxy PUT requests
 + 419914 QueuedThreadPool uses nanoTime
 + 419937 Request isSecure cleared on recycle
 + 419950 Provide constructor for StringContentProvider that takes Charset
 + 419964 InputStreamContentProvider does not close provided InputStream
 + 420012 Improve ProxyServlet.Transparent configuration in case prefix="/"
 + 420033 AsyncContext.onTimeout exceptions passed to onError
 + 420034 Removed threads/timers from Date caching
 + 420039 BufferingResponseListener continues processing after aborting
   request.
 + 420048 DefaultServlet alias checks configured resourceBase
 + 420103 Split out jmx-remote module from existing jmx module
 + 420142 reimplemented graceful shutdown
 + 420362 Response/request listeners called too many times
 + 420364 Bad synchronization in HttpConversation
 + 420374 Call super.close() in a finally block
 + 420530 AbstractLoginModule never fails a login
 + 420687 XML errors in jetty-plus/src/test/resources/web-fragment-*.xml
 + 420776 complete error pages after startAsync

jetty-9.1.0.RC0 - 30 September 2013
 + 412469 make module for jetty-jaspi
 + 416453 Add comments to embedded SplitFileServer example
 + 416577 enhanced shutdown handler to send shutdown at startup
 + 416674 run all jetty-ant tests on random ports
 + 416940 avoid download of spring-beans.dtd
 + 417152 WebSocket / Do all setup in websocket specific
   ServletContainerInitializer
 + 417239 re-implemented Request.getContentRead()
 + 417284 Precompiled regex in HttpField
 + 417289 SPDY replace use of direct buffers with indirect buffers or make it
   configurable
 + 417340 Upgrade JDT compiler to one that supports source/target of Java 1.7
 + 417382 Upgrade to asm 4.1 and refactor annotation parsing
 + 417475 Do not null context Trie during dynamic deploy
 + 417490 WebSocket / @PathParam annotated parameters are null when the servlet
   mapping uses a wildcard
 + 417561 Refactor annotation related code: change log messages
 + 417574 Setting options with _JAVA_OPTIONS breaks run-forked with
   <waitForChild>true</waitForChild>
 + 417831 Remove jetty-logging.properties from distro/resources
 + 417938 Startup / Sort properties presented in --list-config alphabetically
 + 418014 Handle NTFS canonical exceptions during alias check
 + 418068 WebSocketClient has lazy or injected Executor
 + 418212 org.eclipse.jetty.spdy.server.http.SSLExternalServerTest hangs
 + 418227 Null cookie value test

jetty-9.0.6.v20130930 - 30 September 2013
 + 411069 better set compiler defaults to 1.7, including webdefault.xml for jsp
 + 411934 War overlay configuration assumes src/main/webapp exists
 + 413484 setAttribute in nosql session management better handles _dirty status
 + 413684 deprecated unsafe alias checkers
 + 413737 hide stacktrace in ReferrerPushStrategyTest
 + 414431 Avoid debug NPE race
 + 414898 Only upgrade v0 to v1 cookies on dquote , ; backslash space and tab
   in the value
 + 415192 <jsp-file> maps to JspPropertyGroupServlet instead of JspServlet
 + 415194 Deployer gives management of context to context collection
 + 415302 
 + 415330 Avoid multiple callbacks at EOF
 + 415401 Add initalizeDefaults call to SpringConfigurationProcessor
 + 415548 migrate ProxyHTTPToSPDYTest to use HttpClient to avoid intermittent
   NPE part 2
 + 415605 fix status code logging for async requests
 + 415999 Fix some of FindBugs warnings
 + 416015 Handle null Accept-Language and other headers
 + 416096 DefaultServlet leaves open file descriptors with file sizes greater
   than response buffer
 + 416102 Clean up of async sendContent process
 + 416103 Added AllowSymLinkAliasChecker.java
 + 416251 ProxyHTTPToSPDYConnection now sends a 502 to the client if it
   receives a rst frame from the upstream spdy server
 + 416266 HttpServletResponse.encodeURL() encodes on first request when only
   SessionTrackingMode.COOKIE is used
 + 416314 jetty async client wrong behaviour for HEAD Method + Redirect
 + 416321 handle failure during blocked committing write
 + 416453 Add comments to embedded SplitFileServer example
 + 416477 Improved consumeAll error handling
 + 416568 Simplified servlet exception logging
 + 416577 enhanced shutdown handler to send shutdown at startup
 + 416585 WebInfConfiguration examines webapp classloader first instead of its
   parent when looking for container jars
 + 416597 Allow classes and jars on the webappcontext extraclasspath to be
   scanned for annotations
 + 416663 Content-length set by resourcehandler
 + 416674 run all jetty-ant tests on random ports
 + 416679 Change warning to debug if no transaction manager present
 + 416787 StringIndexOutOfBounds with a pathMap of ""
 + 416940 avoid download of spring-beans.dtd
 + 416990 JMX names statically unique
 + 417110 Demo / html body end tag missing in authfail.html
 + 417225 added Container.addEventListener method
 + 417260 Protected targets matched as true URI path segments
 + 417289 SPDY replace use of direct buffers with indirect buffers or make it
   configurable
 + 417475 Do not null context Trie during dynamic deploy
 + 417574 Setting options with _JAVA_OPTIONS breaks run-forked with
   <waitForChild>true</waitForChild>
 + 417831 Remove jetty-logging.properties from distro/resources
 + 418014 Handle NTFS canonical exceptions during alias check
 + 418212 org.eclipse.jetty.spdy.server.http.SSLExternalServerTest hangs
 + 418227 Null cookie value test

jetty-9.1.0.M0 - 16 September 2013
 + 393473 Add support for JSR-356 (javax.websocket) draft
 + 395444 Websockets not working with Chrome (deflate problem)
 + 396562 Add an implementation of RequestLog that supports Slf4j
 + 398467 Servlet 3.1 Non Blocking IO
 + 402984 WebSocket Upgrade must honor case insensitive header fields in
   upgrade request
 + 403280 Update to javax.el 2.2.4
 + 403380 Introduce WebSocketTimeoutException to differentiate between EOF on
   write and Timeout
 + 403510 HttpSession maxInactiveInterval is not serialized in HashSession
 + 403591 do not use the ConcurrentArrayBlockingQueue for thread pool, selector
   and async request log
 + 403817 Use of WebSocket Session.close() results in invalid status code
 + 405188 HTTP 1.0 with GET returns internal IP address
 + 405422 Implement servlet3.1 spec sections 4.4.3 and 8.1.4 for new
   HttpSessionIdListener class
 + 405432 Check implementation of section 13.4.1 @ServletSecurity for
   @HttpConstraint and HttpMethodConstraint clarifications
 + 405435 Implement servlet3.1 section 13.6.3 for 303 redirects for Form auth
 + 405437 Implement section 13.8.4 Uncovered HTTP methods
 + 405525 Throw IllegalArgumentException if filter or servlet name is null or
   empty string in ServletContext.addXXX() methods
 + 405526 Deployment must fail if more than 1 servlet maps to same url pattern
 + 405531 Implement Part.getSubmittedFileName()
 + 405533 Implement special role ** for security constraints
 + 405535 Implement Request.isUserInRole(role) check security-role-refs
   defaulting to security-role if no matching ref
 + 405944 Check annotation and resource injection is supported for
   AsyncListener
 + 406759 supressed stacktrace in ReferrerPushStrategyTest
 + 407708 HttpUpgradeHandler must support injection
 + 408782 Transparent Proxy - rewrite URL is ignoring query strings
 + 408904 Enhance CommandlineBuilder to not escape strings inside single quotes
 + 409403 fix IllegalStateException when SPDY is used and the response is
   written through BufferUtil.writeTo byte by byte
 + 409796 fix and cleanup ReferrerPushStrategy. There's more work to do here so
   it remains @Ignore for now
 + 409953 return buffer.slice() instead of buffer.asReadOnlyBuffer() in
   ResourceCache to avoid using inefficent path in BufferUtil.writeTo
 + 410083 Jetty clients submits incomplete URL to proxy
 + 410098 inject accept-encoding header for all http requests through SPDY as
   SPDY clients MUST support spdy. Also remove two new tests that have been to
   implementation agnostic and not needed anymore due to recent code changes
 + 410246 HttpClient with proxy does not tunnel HTTPS requests
 + 410341 suppress stacktraces that happen during test setup shutdown after
   successful test run
 + 410800 Make RewritePatternRule queryString aware
 + 411069 better set compiler defaults to 1.7, including webdefault.xml for jsp
 + 411934 War overlay configuration assumes src/main/webapp exists
 + 412205 SSL handshake failure leads to unresponsive UpgradeConnection
 + 412418 HttpTransportOverSPDY fix race condition while sending push streams
   that could cause push data not to be sent. Fixes intermittent test issues in
   ReferrerPushStrategyTest
 + 412729 SPDYClient needs a Promise-based connect() method
 + 412829 Allow any mappings from web-default.xml to be overridden by web.xml
 + 412830 Error Page match ServletException then root cause
 + 412840 remove Future in SPDYClient.connect() and return Session instead in
   blocking version
 + 412934 Ignore any re-definition of an init-param within a descriptor
 + 412935 setLocale is not an explicit set of character encoding
 + 412940 minor threadsafe fixes
 + 413018 ServletContext.addListener() should throw IllegalArgumentException if
   arg is not correct type of listener
 + 413020 Second call to HttpSession.invalidate() should throw exception
 + 413019 HttpSession.getCreateTime() should throw exception after session is
   invalidated
 + 413291 Avoid SPDY double dispatch
 + 413387 onResponseHeaders is not called multiple times when multiple
   redirects occur.
 + 413484 setAttribute in nosql session management better handles _dirty status
 + 413531 Introduce pluggable transports for HttpClient
 + 413684 deprecated unsafe alias checkers
 + 413737 hide stacktrace in ReferrerPushStrategyTest
 + 413901 isAsyncStarted remains true while original request is dispatched
 + 414167 WebSocket handshake upgrade from FireFox fails due to keep-alive
 + 414431 Avoid debug NPE race
 + 414635 Modular start.d and jetty.base property
 + 414640 HTTP header value encoding
 + 414725 Annotation Scanning should exclude webapp basedir from path
   validation checks
 + 414731 Request.getCookies() should return null if there are no cookies
 + 414740 Removed the parent peeking Loader
 + 414891 Errors thrown by ReadListener and WriteListener not handled
   correctly.
 + 414898 Only upgrade v0 to v1 cookies on dquote , ; backslash space and tab
   in the value
 + 414913 WebSocket / Performance - reduce ByteBuffer allocation/copying during
   generation/writing
 + 414923 CompactPathRule needs to also compact the uri
 + 415047 Create URIs lazily in HttpClient
 + 415062 SelectorManager wakeup optimisation
 + 415131 Avoid autoboxing on debug
 + 415192 <jsp-file> maps to JspPropertyGroupServlet instead of JspServlet
 + 415194 Deployer gives management of context to context collection
 + 415302 
 + 415314 Jetty should not commit response on output if <
   Response.setBufferSize() bytes are written
 + 415330 Avoid multiple callbacks at EOF
 + 415401 WebAppProvider: override XmlConfiguration.initializeDefaults
 + 415548 migrate ProxyHTTPToSPDYTest to use HttpClient to avoid intermittent
   NPE part 2
 + 415605 fix status code logging for async requests
 + 415641 Remove remaining calls to deprecated HttpTranspoert.send
 + 415656 SPDY - add IdleTimeout per Stream functionality
 + 415744 Reduce Future usage in websocket
 + 415745 Include followed by forward using a PrintWriter incurs unnecessary
   delay
 + 415780 fix StreamAlreadyCommittedException in spdy build
 + 415825 fix stop support in modular start setup
 + 415826 modules initialised with --add-to-start and --add-to-startd
 + 415827 jetty-start / update --help text for new command line options
 + 415830 jetty-start / add more TestUseCases for home + base + modules
   configurations
 + 415831 rename ini keyword from MODULES= to --module=
 + 415832 jetty-start / fix ClassNotFound exception when starting from empty
   base directory
 + 415839 jetty-start / warning about need for --exec given when not needed by
   default configuration
 + 415899 jetty-start / add --lib=<cp> capability from Jetty 7/8
 + 415913 support bootlib and download in modules
 + 415999 Fix some of FindBugs warnings
 + 416015 Handle null Accept-Language and other headers
 + 416026 improve error handlig in SPDY parsers
 + 416096 DefaultServlet leaves open file descriptors with file sizes greater
   than response buffer
 + 416102 Clean up of async sendContent process
 + 416103 Added AllowSymLinkAliasChecker.java
 + 416143 mod file format uses [type]
 + 416242 respect persistence headers in ProxyHTTPSPDYConnection
 + 416251 ProxyHTTPToSPDYConnection now sends a 502 to the client if it
   receives a rst frame from the upstream spdy server
 + 416266 HttpServletResponse.encodeURL() encodes on first request when only
   SessionTrackingMode.COOKIE is used
 + 416314 jetty async client wrong behaviour for HEAD Method + Redirect
 + 416321 handle failure during blocked committing write
 + 416477 Improved consumeAll error handling
 + 416568 Simplified servlet exception logging
 + 416585 WebInfConfiguration examines webapp classloader first instead of its
   parent when looking for container jars
 + 416597 Allow classes and jars on the webappcontext extraclasspath to be
   scanned for annotations
 + 416663 Content-length set by resourcehandler
 + 416674 run all jetty-ant tests on random ports
 + 416679 Change warning to debug if no transaction manager present
 + 416680 remove uncovered constraint warning
 + 416681 Remove unnecessary security constraints in test-jetty-webapp
 + 416763 WebSocket / Jsr Session.getPathParameters() is empty
 + 416764 WebSocket / Jsr Session.getRequestURI() is missing scheme + host +
   port + query parameters
 + 416787 StringIndexOutOfBounds with a pathMap of ""
 + 416812 Don't start WebSocketClient for every context
 + 416990 JMX names statically unique
 + 417022 Request attribute access to Server,HttpChannel & HttpConnection
 + 417023 Add Default404Servlet if no default servlet set
 + 417108 demo-base uses HTTPS
 + 417109 Demo / Jaas test fails to find etc/login.conf
 + 417110 Demo / html body end tag missing in authfail.html
 + 417111 Demo / login with admin/admin fails
 + 417133 WebSocket / deflate-frame should accumulate decompress byte buffers
   properly
 + 417134 WebSocket / Jsr
   ServerEndpointConfig.Configurator.getNegotiatedExtensions() is never used
 + 417225 added Container.addEventListener method
 + 417260 Protected targets matched as true URI path segments

jetty-8.1.13.v20130916 - 16 September 2013
 + 412629 PropertyFileLoginModule doesn't cache user configuration file even
   for refreshInterval=0
 + 413484 setAttribute in nosql session management better handles _dirty status
 + 413684 deprecated unsafe alias checkers
 + 414235 RequestLogHandler configured on a context fails to handle forwarded
   requests
 + 414393 StringIndexOutofBoundsException with > 8k multipart content without
   CR or LF
 + 414431 Avoid debug NPE race
 + 414507 Ensure AnnotationParser ignores parent dir hierarchy when checking
   for hidden dirnames
 + 414652 WebSocket's sendMessage() may hang on congested connections
 + 415192 <jsp-file> maps to JspPropertyGroupServlet instead of JspServlet
 + 415401 Add XmlConfiguration.initializeDefaults that allows to set default
   values for any XmlConfiguration that may be overridden in the config file
 + 416266 HttpServletResponse.encodeURL() encodes on first request when only
   SessionTrackingMode.COOKIE is used
 + 416585 WebInfConfiguration examines webapp classloader first instead of its
   parent when looking for container jars
 + 416787 StringIndexOutOfBounds with a pathMap of ""
 + 416990 JMX names statically unique

jetty-7.6.13.v20130916 - 16 September 2013
 + 412629 PropertyFileLoginModule doesn't cache user configuration file even
   for refreshInterval=0
 + 413484 setAttribute in nosql session management better handles _dirty status
 + 413684 deprecated unsafe alias checkers
 + 414235 RequestLogHandler configured on a context fails to handle forwarded
   requests
 + 414393 StringIndexOutofBoundsException with > 8k multipart content without
   CR or LF
 + 414431 Avoid debug NPE race
 + 414507 Ensure AnnotationParser ignores parent dir hierarchy when checking
   for hidden dirnames
 + 414652 WebSocket's sendMessage() may hang on congested connections
 + 415192 <jsp-file> maps to JspPropertyGroupServlet instead of JspServlet
 + 415401 Add XmlConfiguration.initializeDefaults that allows to set default
   values for any XmlConfiguration that may be overridden in the config file
 + 416585 WebInfConfiguration examines webapp classloader first instead of its
   parent when looking for container jars
 + 416990 JMX names statically unique

jetty-9.0.5.v20130815 - 15 August 2013
 + 414898 Only upgrade v0 to v1 cookies on dquote , ; backslash space and tab
   in the value
 + 404468 Ported jetty-http-spi to Jetty-9
 + 405424 add X-Powered-By and Server header to SPDY
 + 405535 implement Request.isUserInRole(role) check security-role-refs
   defaulting to security-role if no matching ref
 + 408235 SPDYtoHTTP proxy fix: remove hop headers from upstream server
 + 409028 Jetty HttpClient does not work with proxy CONNECT method
 + 409282 fix intermittently failing MaxConcurrentStreamTest
 + 409845 add test that makes sure that DataFrameGenerator correctly prepends
   the header information
 + 410498 ignore type of exception in
   GoAwayTest.testDataNotProcessedAfterGoAway
 + 410668 HTTP client should support the PATCH method
 + 410800 Make RewritePatternRule queryString aware
 + 410805 StandardSession: remove all frameBytes for a given stream from queue
   if the stream is reset
 + 411216 RequestLogHandler handles async completion
 + 411458 MultiPartFilter getParameterMap doesn't preserve multivalued
   parameters 411459  MultiPartFilter.Wrapper getParameter should use charset
   encoding of part
 + 411538 Use Replacement character for bad parameter % encodings
 + 411545 SslConnection.DecryptedEndpoint.fill() sometimes misses a few network
   bytes
 + 411755 MultiPartInputStreamParser fails on base64 encoded content
 + 411844 ArrayIndexOutOfBoundsException on wild URL
 + 411909 GzipFilter flushbuffer() results in erroneous finish() call
 + 412234 fix bug where NetworkTrafficSelectChannelEndpoint counted bytes wrong
   on incomplete writes
 + 412318 HttpChannel fix multiple calls to _transport.completed() if handle()
   is called multiple times while the channel is COMPLETED
 + 412418 HttpTransportOverSPDY fix race condition while sending push streams
   that could cause push data not to be sent. Fixes intermittent test issues in
   ReferrerPushStrategyTest
 + 412442 Avoid connection timeout after FIN-FIN close
 + 412466 Improved search for unset JETTY_HOME
 + 412608 EOF Chunk not sent on inputstream static content
 + 412629 PropertyFileLoginModule doesn't cache user configuration file even
   for refreshInterval=0
 + 412637 ShutdownMonitorThread already started
 + 412712 HttpClient does not send the terminal chunk after partial writes
 + 412713 add dumpOnStart configuration to jetty-maven-plugin
 + 412750 HttpClient close expired connections fix
 + 412814 HttpClient calling CompleteListener.onComplete() twice
 + 412846 jetty Http Client Connection through Proxy is failing with Timeout
 + 412938 Request.setCharacterEncoding now throws UnsupportedEncodingException
   instead of UnsupportedCharsetException
 + 413034 Multiple webapps redeploy returns NamingException with AppDynamics
   javaagent
 + 413066 accept lower case method: head
 + 413108 HttpClient hardcodes dispatchIO=false when using SSL
 + 413113 Inconsistent Request.getURI() when adding parameters via
   Request.param().
 + 413154 ContextHandlerCollection defers virtual host handling to
   ContextHandler
 + 413155 HttpTransportOverSPDY remove constructor argument for version and get
   version from stream.getSession instead
 + 413371 Default JSON.Converters for List and Set
 + 413372 JSON Enum uses name rather than toString()
 + 413393 better logging of bad URLs in Resources
 + 413486 SessionCookieConfig setters should throw IllegalStateException if
   called after context started
 + 413568 Made AJP worker name generic
 + 413684 Trailing slash shows JSP source
 + 413901 isAsyncStarted remains true while original request is dispatched
 + 414085 Add jetty-continuations to plugin dependencies
 + 414101 Do not escape special characters in cookies
 + 414235 RequestLogHandler configured on a context fails to handle forwarded
   requests
 + 414393 StringIndexOutofBoundsException with > 8k multipart content without
   CR or LF
 + 414449 Added HttpParser strict mode for case sensitivity
 + 414507 Ensure AnnotationParser ignores parent dir hierarchy when checking
   for hidden dirnames
 + 414625 final static version fields
 + 414640 HTTP header value encoding
 + 414652 WebSocket's sendMessage() may hang on congested connections
 + 414727 Ensure asynchronously flushed resources are closed
 + 414763 Added org.eclipse.jetty.util.log.stderr.ESCAPE option
 + 414833 HttpSessionListener.destroy must be invoked in reverse order
 + 414840 Request.login() throws NPE if username is null
 + 414951 QueuedThreadPool fix constructor that missed to pass the idleTimeout
 + 414972 HttpClient may read bytes with pre-tunnelled connection

jetty-9.0.4.v20130625 - 25 June 2013
 + 396706 CGI support parameters
 + 397051 Make JDBCLoginService data members protected to facilitate
   subclassing
 + 397193 MongoSessionManager refresh updates last access time
 + 398467 Servlet 3.1 Non Blocking IO
 + 400503 WebSocket - squelch legitimate Exceptions during testing to avoid
   false positives
 + 401027 javadoc JMX annotations
 + 404508 enable overlay deployer
 + 405188 HTTP 1.0 with GET returns internal IP address
 + 405313 Websocket client SSL hostname verification is broken, always defaults
   to raw IP as String
 + 406759 supressed stacktrace in ReferrerPushStrategyTest
 + 406923 Accept CRLF or LF but not CR as line termination
 + 407246 Test harness checked results in callbacks ignored
 + 407325 Test Failure:
   org.eclipse.jetty.servlets.EventSourceServletTest.testEncoding
 + 407326 Test Failure:
   org.eclipse.jetty.client.HttpClientStreamTest.testInputStreamResponseListenerFailedBeforeResponse[0].
 + 407342 ReloadedSessionMissingClassTest uses class compiled with jdk7
 + 407386 Cookies not copied in ServletWebSocketRequest
 + 407469 Method parameters for @OnWebSocketError should support Throwable
 + 407470 Javadoc for @OnWebSocketFrame incorrectly references WebSocketFrame
   object
 + 407491 Better handle empty Accept-Language
 + 407614 added excludedMimeTypes to gzipFilter
 + 407812 jetty-maven-plugin can not handle whitespaces in equivalent of
   WEB-INF/classes paths
 + 407931 Add toggle for failing on servlet availability
 + 407976 JDBCSessionIdManager potentially leaves server in bad state after
   startup
 + 408077 HashSessionManager leaves file handles open after being stopped
 + 408117 isAsyncStarted is false on redispatch
 + 408118 NullPointerException when parsing request cookies
 + 408167 JDBCSessionManager don't mark session as dirty if same attribute
   value set
 + 408281 Inconsistent start/stop handling in ContainerLifeCycle
 + 408446 Multipart parsing issue with boundry and charset in ContentType
   header
 + 408529 Etags set in 304 response
 + 408600 set correct jetty.url in all pom files
 + 408642 setContentType from addHeader
 + 408662 In pax-web servlet services requests even if init() has not finished
   running
 + 408709 refactor test-webapp's chat application. Now there's only a single
   request for user login and initial chat message.
 + 408720 NPE in AsyncContext.getRequest()
 + 408723 Jetty Maven plugin reload ignores web.xml listeners
 + 408768 JSTL jars not scanned by jetty-ant
 + 408771 Problem with ShutdownMonitor for jetty-ant
 + 408782 Transparent Proxy - rewrite URL is ignoring query strings
 + 408806 getParameter returns null on Multipart request if called before
   request.getPart()/getParts()
 + 408904 Enhance CommandlineBuilder to not escape strings inside single quotes
 + 408909 GzipFilter setting of headers when reset and/or not compressed
 + 408910 META-INF/jetty-webapp-context.xml file should be able to refer to
   bundle-relative locations
 + 408923 Need to be able to configure the ThreadPool for the default jetty
   server in osgi
 + 408945 XML Args ignored without DTD
 + 409012 added reference to example rewrite rules
 + 409133 Empty <welcome-file> causes StackOverflowError
 + 409228 Set jetty.home property so config files work even if deployed inside
   a bundle
 + 409403 fix IllegalStateException when SPDY is used and the response is
   written through BufferUtil.writeTo byte by byte
 + 409436 NPE on context restart using dynamic servlet registration
 + 409441 jetty.xml threadpool arg injection
 + 409449 Ensure servlets, filters and listeners added via dynamic
   registration, annotations or descriptors are cleaned on context restarts
 + 409545 Change HttpChannel contract
 + 409556 Resource files not closed
 + 409598 spdy: Fix NPE when a broken client tried to create duplicate stream
   IDs
 + 409684 Ids and properties not set for execution of jetty xml config files
   with mvn plugin
 + 409796 fix intermittent test issue in
   ReferrerPushStrategy.testResourceOrder. Happened when the client got closed
   before the server finished sending all data frames. Client waits now until
   all data is received.
 + 409801 Jetty should allow webdefault to be specified using a relative
   location when running in OSGi
 + 409842 Suspended request completed by a request thread does not set read
   interest.
 + 409953 return buffer.slice() instead of buffer.asReadOnlyBuffer() in
   ResourceCache to avoid using inefficent path in BufferUtil.writeTo
 + 409978 Websocket shouldn't create HttpSession if not present
 + 410083 Jetty clients submits incomplete URL to proxy
 + 410098 inject accept-encoding header for all http requests through SPDY as
   SPDY clients MUST support spdy. Also remove two new tests that have been to
   implementation agnostic and not needed anymore due to recent code changes
 + 410175 WebSocketSession#isSecure() doesn't return true for SSL session on
   the server side
 + 410246 HttpClient with proxy does not tunnel HTTPS requests
 + 410337 throw EofException instead of EOFException in HttpOutput.write() if
   HttpOutpyt is closed
 + 410341 suppress stacktraces that happen during test setup shutdown after
   successful test run
 + 410370 WebSocketCreator.createWebSocket() should use servlet specific
   parameters
 + 410372 Make SSL client certificate information available to server
   websockets
 + 410386 WebSocket Session.getUpgradeRequest().getRequestURI() returns bad URI
   on server side
 + 410405 Avoid NPE for requestDispatcher(../)
 + 410469 UpgradeRequest is sent twice when using SSL, one fails warning about
   WritePendingException
 + 410522 jetty start broken for command line options
 + 410537 Exceptions during @OnWebSocketConnect not reported to
   @OnWebSocketError
 + 410559 Removed FillInterest race
 + 410630 MongoSessionManager conflicting session update op
 + 410693 ServletContextHandler.setHandler does not relink handlers - check for
   null
 + 410750 NoSQLSessions: implement session context data persistence across
   server restarts
 + 410799 errors while creating push streams in HttpTransportOverSPDY are now
   logged to debug instead of warn
 + 410893 async support defaults to false for spec created servlets and filters
 + 410911 Continuation isExpired handling
 + 410995 Avoid reverse DNS lookups when creating SSLEngines
 + 411061 fix cookie handling in spdy. If two different HTTP headers with the
   same name are set, they should be translated to a single multiheader value
   according to:
   http://www.chromium.org/spdy/spdy-protocol/spdy-protocol-draft3#TOC-2.6.10-Name-Value-Header-Block.
   That applies for Set-Cookie headers for example. Before this changed
   duplicate header names have overwritten the previous one
 + 411135 HttpClient may send proxied https requests to the proxy instead of
   the target server.
 + 411340 add comment why executeOnFillable defaults to true
 + 411545 SslConnection.DecryptedEndpoint.fill() sometimes misses a few network
   bytes

jetty-9.0.3.v20130506 - 06 May 2013
 + 404010 fix cast exception in mongodb session manager
 + 404911 WebSocketCloseTest fails spuriously
 + 405281 allow filemappedbuffers to not be used
 + 405327 Modular Start.ini
 + 405530 Wrap AsyncContext to throw ISE after complete
 + 405537 NPE in rendering JSP using SPDY and wrapped ServletRequest
 + 405570 spdy push: resource ordering and sequential push
 + 405631 Plugin gives error when its started twice
 + 405925 Redeploy with jetty-maven-plugin fails
 + 406015 Query parameters and POST queries. Fixed proxy case where the path is
   rewritten to be absolute.
 + 406202 re-enabled connector statistics
 + 406214 fix constructor for PushSynInfo ignores timeout, remove timeout for
   creating push streams in HttpTransportOverSPDY
 + 406272 Security constraints with multiple http-method-omissions can be
   incorrectly applied
 + 406390 406617 removed tiny race from handling of suspend and complete
 + 406437 Digest Auth supports out of order nc
 + 406449 Session's disconnect not detected
 + 406617 Spin in Request.recycle
 + 406618 Jetty startup in OSGi Equinox fails when using option
   jetty.home.bundle=org.eclipse.jetty.osgi.boot
 + 406753 jetty-runner contains invalid signature files
 + 406768 Improved handling of static content resources
 + 406861 IPv6 redirects fail
 + 406923 Accept CRLF or LF but not CR as line termination
 + 406962 Improve attribute names in Request
 + 407075 Do not dispatch from complete
 + 407135 Unauthorized response causes retry loop
 + 407136 @PreDestroy called after Servlet.destroy()
 + 407173 java.lang.IllegalStateException: null when using JDBCSessionManager
 + 407214 Reduce build logging of OSGi modules

jetty-9.0.2.v20130417 - 17 April 2013
 + 364921 FIN WAIT sockets
 + 402885 reuse Deflaters in GzipFilter
 + 403591 do not use the ConcurrentArrayBlockingQueue for thread pool, selector
   and async request log
 + 404511 fixed poor methods in ArrayTernaryTrie
 + 405119 Tidy up comments and code formatting for osgi
 + 405352 Servlet init-param always overridden by WebServlet annotation
 + 405364 spdy imeplement MAX_CONCURRENT_STREAMS
 + 405449 spdy improve handling of duplicate stream Ids
 + 405540 ServletContextListeners call in reverse in doStop
 + 405551 InputStreamResponseListener.await returns null when request fails
 + 405679 example other server for documentation

jetty-9.0.1.v20130408 - 08 April 2013
 + 384552 add comment to jetty-https.xml describing keymanager password
 + 385488 non existing resources in collection are just warnings
 + 392129 fixed merged of handling of timeouts after startAsync
 + 393971 Improve setParentLoaderPriorty javadoc
 + 393972 Improve WebAppContext classloading javadoc
 + 395620 do not managed inherited life cycle listeners
 + 396562 Add an implementation of RequestLog that supports Slf4j
 + 399967 Destroyables destroyed on undeploy and shutdown hook
 + 400142 ConcurrentModificationException in JDBC SessionManger
 + 400144 When loading a session fails the JDBCSessionManger produces duplicate
   session IDs
 + 400689 Add support for Proxy authentication
 + 401150 close input stream used from cached resource
 + 401806 spdy push properly pass through request and response headers for
   pushed resources
 + 402397 InputStreamResponseListener early close inputStream cause hold lock
 + 402485 reseed secure random
 + 402626 Do not required endpoint host checking by default in server and
   configure in client
 + 402666 Improve handling of TLS exceptions due to raw socket close
 + 402694 setuid as LifeCycle listener
 + 402706 HttpSession.setMaxInactiveInterval(int) does not change JDBCSession
   expiry
 + 402726 WebAppContext references old WebSocket packages in system and server
   classes
 + 402735 jetty.sh to support status which is == check
 + 402757 WebSocket client module can't be used with WebSocket server module in
   the same WAR.
 + 402833 Test harness for global error page and hide exception message from
   reason string
 + 402844 STOP.PORT & STOP.KEY behaviour has changed
 + 402982 Premature initialization of Servlets
 + 402984 WebSocket Upgrade must honor case insensitive header fields in
   upgrade request
 + 403122 Session replication fails with ClassNotFoundException when session
   attribute is Java dynamic proxy
 + 403280 Update to javax.el 2.2.4
 + 403281 jetty.sh waits for started or failure before returning
 + 403360 Named connectors
 + 403370 move frameBytes.fail() call in StandardSession.flush() outside the
   synchronized block to avoid deadlock
 + 403373 WebSocket change timeout log level from warn -> info
 + 403380 Introduce WebSocketTimeoutException to differentiate between EOF on
   write and Timeout
 + 403451 Review synchronization in SslConnection
 + 403510 HttpSession maxInactiveInterval is not serialized in HashSession
 + 403513 jetty:run goal cannot be executed twice during the maven build
 + 403570 Asynchronous Request Logging
 + 403591 do not use the ConcurrentArrayBlockingQueue for thread pool, selector
   and async request log
 + 403817 Use of WebSocket Session.close() results in invalid status code
 + 404029 port jetty-monitor to jetty-9 and activate it
 + 404036 JDBCSessionIdManager.doStart() method should not call
   cleanExpiredSessions() because Listeners can't be notified
 + 404067 If cannot connect to db fail startup of JDBCSessionIdManager
 + 404128 Add Vary headers rather than set them
 + 404176 Jetty's AnnotationConfiguration class does not scan non-jar resources
   on the container classpath
 + 404204 Exception from inputstream cause hang or timeout
 + 404283 org.eclipse.jetty.util.Scanner.scanFile() dies with an NPE if
   listFiles() returns null
 + 404323 Improved parameterization of https and SPDY
 + 404325 data constraint redirection does send default port
 + 404326 set status when Request.setHandled(true) is called
 + 404511 Replaced all StringMap usage with Tries
 + 404517 Close connection if request received after half close
 + 404610 Reintroduce ability to disallow TLS renegotiation
 + 404757 SPDY can only be built with the latest JDK version
 + 404789 Support IPv6 addresses in DoSFilter white list
 + 404881 Allow regexs for SslContextFactory.setIncludeCipherSuites() and
   .setExcludeCipherSuites()
 + 404889 SelectorManager accepts attachments with sockets
 + 404906 servlets with load-on-startup = 0 are not fired up on jetty 9 startup
 + 404958 Fixed Resource.newSystemResource striped / handling
 + 405044 Query parameters lost for non GET or POST

jetty-9.0.0.v20130308 - 08 March 2013
 + 399070 add updated version of npn-boot jar to start.ini
 + 399799 do not hold lock while calling invalidation listeners
 + 399967 Destroyables destroyed on undeploy and shutdown hook
 + 400312 ServletContextListener.contextInitialized() is not called when added
   in ServletContainerInitializer.onStartup
 + 401495 removed unused getOutputStream
 + 401531 StringIndexOutOfBoundsException for "/*" <url-pattern> of
   <jsp-property-group> fix for multiple mappings to *.jsp
 + 401641 Fixed MBean setter for String[]
 + 401642 Less verbose INFOs
 + 401643 Improved Authentication exception messages and provided quiet servlet
   exception
 + 401644 Dump does not login user already logged in
 + 401651 Abort request if maxRequestsQueuedPerDestination is reached
 + 401777 InputStreamResponseListener CJK byte (>=128) cause EOF
 + 401904 fixed getRemoteAddr to return IP instead of hostname
 + 401908 Enhance DosFilter to allow dynamic configuration of attributes
 + 401966 Ensure OSGI WebApp as Service (WebAppContext) can be deployed only
   through ServiceWebAppProvider
 + 402008 Websocket blocking write hangs when remote client dies (or is killed)
   without going thru Close handshake
 + 402048 org.eclipse.jetty.server.ShutdownMonitor doesn't stop after the jetty
   server is stopped
 + 402075 Massive old gen growth when hit by lots of non persistent
   connections.
 + 402090 httpsender PendingState cause uncertain data send to server
 + 402106 fixed URI resize in HttpParser
 + 402148 Update Javadoc for WebSocketServlet for new API
 + 402154 WebSocket / Session.setIdleTimeout(ms) should support in-place idle
   timeout changes
 + 402185 updated javascript mime-type
 + 402277 spdy proxy: fix race condition in nested push streams initiated by
   upstream server. Fix several other small proxy issues
 + 402316 HttpReceiver and null pointer exception
 + 402341 Host with default port causes redirects loop
 + 402726 WebAppContext references old WebSocket packages in system and server
   classes
 + 402757 WebSocket client module can't be used with WebSocket server module in
   the same WAR

jetty-8.1.12.v20130726 - 26 July 2013
 + 396706 CGI support parameters
 + 397193 MongoSessionManager refresh updates last access time
 + 407342 ReloadedSessionMissingClassTest uses class compiled with jdk7
 + 408529 Etags set in 304 response
 + 408600 set correct jetty.url in all pom files
 + 408642 setContentType from addHeader
 + 408662 In pax-web servlet services requests even if init() has not finished
   running
 + 408806 getParameter returns null on Multipart request if called before
   request.getPart()/getParts()
 + 408909 GzipFilter setting of headers when reset and/or not compressed
 + 409028 Jetty HttpClient does not work with proxy CONNECT method
 + 409133 Empty <welcome-file> causes StackOverflowError
 + 409436 NPE on context restart using dynamic servlet registration
 + 409449 Ensure servlets, filters and listeners added via dynamic
   registration, annotations or descriptors are cleaned on context restarts
 + 409556 FileInputStream not closed in DirectNIOBuffer
 + 410405 Avoid NPE for requestDispatcher(../)
 + 410630 MongoSessionManager conflicting session update op
 + 410750 NoSQLSessions: implement session context data persistence across
   server restarts
 + 410893 async support defaults to false for spec created servlets and filters
 + 411135 HttpClient may send proxied https requests to the proxy instead of
   the target server.
 + 411216 RequestLogHandler handles async completion
 + 411458 MultiPartFilter getParameterMap doesn't preserve multivalued
   parameters 411459  MultiPartFilter.Wrapper getParameter should use charset
   encoding of part
 + 411755 MultiPartInputStreamParser fails on base64 encoded content
 + 411909 GzipFilter flushbuffer() results in erroneous finish() call
 + 412712 HttpClient does not send the terminal chunk after partial writes
 + 412750 HttpClient close expired connections fix
 + 413371 Default JSON.Converters for List and Set
 + 413372 JSON Enum uses name rather than toString()
 + 413684 Trailing slash shows JSP source
 + 413812 Make RateTracker serializable

jetty-7.6.12.v20130726 - 26 July 2013
 + 396706 CGI support parameters
 + 397193 MongoSessionManager refresh updates last access time
 + 407342 ReloadedSessionMissingClassTest uses class compiled with jdk7
 + 408529 Etags set in 304 response
 + 408600 set correct jetty.url in all pom files
 + 408642 setContentType from addHeader
 + 408662 In pax-web servlet services requests even if init() has not finished
   running
 + 408909 GzipFilter setting of headers when reset and/or not compressed
 + 409028 Jetty HttpClient does not work with proxy CONNECT method
 + 409133 Empty <welcome-file> causes StackOverflowError
 + 409556 FileInputStream not closed in DirectNIOBuffer
 + 410630 MongoSessionManager conflicting session update op
 + 410750 NoSQLSessions: implement session context data persistence across
   server restarts
 + 411135 HttpClient may send proxied https requests to the proxy instead of
   the target server.
 + 411216 RequestLogHandler handles async completion
 + 411458 MultiPartFilter getParameterMap doesn't preserve multivalued
   parameters 411459  MultiPartFilter.Wrapper getParameter should use charset
   encoding of part
 + 411755 MultiPartInputStreamParser fails on base64 encoded content
 + 411909 GzipFilter flushbuffer() results in erroneous finish() call
 + 412712 HttpClient does not send the terminal chunk after partial writes
 + 412750 HttpClient close expired connections fix
 + 413371 Default JSON.Converters for List and Set
 + 413372 JSON Enum uses name rather than toString()
 + 413684 Trailing slash shows JSP source
 + 413812 Make RateTracker serializable

jetty-8.1.11.v20130520 - 20 May 2013
 + 402844 STOP.PORT & STOP.KEY behaviour has changed
 + 403281 jetty.sh waits for started or failure before returning
 + 403513 jetty:run goal cannot be executed twice during the maven build
 + 403570 Asynchronous Request Logging
 + 404010 fix cast exception in mongodb session manager
 + 404128 Add Vary headers rather than set them
 + 404283 org.eclipse.jetty.util.Scanner.scanFile() dies with an NPE if
   listFiles() returns null
 + 404325 data constraint redirection does send default port
 + 404517 Close connection if request received after half close
 + 404789 Support IPv6 addresses in DoSFilter white list
 + 404958 Fixed Resource.newSystemResource striped / handling
 + 405281 allow filemappedbuffers to not be used
 + 405537 NPE in rendering JSP using SPDY and wrapped ServletRequest
 + 406437 Digest Auth supports out of order nc
 + 406618 Jetty startup in OSGi Equinox fails when using option
   jetty.home.bundle=org.eclipse.jetty.osgi.boot
 + 406923 CR line termination
 + 407136 @PreDestroy called after Servlet.destroy()
 + 407173 java.lang.IllegalStateException: null when using JDBCSessionManager
 + 407931 Add toggle for failing on servlet availability
 + 407976 JDBCSessionIdManager potentially leaves server in bad state after
   startup
 + 408077 HashSessionManager leaves file handles open after being stopped
 + 408446 Multipart parsing issue with boundry and charset in ContentType
   header

jetty-8.1.10.v20130312 - 12 March 2013
 + 376273 Early EOF because of SSL Protocol Error on
   https://api-3t.paypal.com/nvp.
 + 381521 allow compress methods to be configured
 + 392129 fixed handling of timeouts after startAsync
 + 394064 ensure that JarFile instances are closed on JarFileResource.release()
 + 398649 ServletContextListener.contextDestroyed() is not called on
   ContextHandler unregistration
 + 399703 made encoding error handling consistent
 + 399799 do not hold lock while calling invalidation listeners
 + 399967 Shutdown hook calls destroy
 + 400040 NullPointerException in HttpGenerator.prepareBuffers
 + 400142 ConcurrentModificationException in JDBC SessionManger
 + 400144 When loading a session fails the JDBCSessionManger produces duplicate
   session IDs
 + 400312 ServletContextListener.contextInitialized() is not called when added
   in ServletContainerInitializer.onStartup
 + 400457 Thread context classloader hierarchy not searched when finding
   webapp's java:comp/env
 + 400859 limit max size of writes from cached content
 + 401211 Remove requirement for jetty-websocket.jar in WEB-INF/lib
 + 401317 Make Safari 5.x websocket support minVersion level error more clear
 + 401382 Prevent parseAvailable from parsing next chunk when previous has not
   been consumed. Handle no content-type in chunked request.
 + 401474 Performance problem in org.eclipse.jetty.annotation.AnnotationParser
 + 401485 zip file closed exception
 + 401531 StringIndexOutOfBoundsException for "/*" <url-pattern> of
   <jsp-property-group> fix for multiple mappings to *.jsp
 + 401908 Enhance DosFilter to allow dynamic configuration of attributes
 + 402048 org.eclipse.jetty.server.ShutdownMonitor doesn't stop after the jetty
   server is stopped
 + 402485 reseed secure random
 + 402735 jetty.sh to support status which is == check
 + 402833 Test harness for global error page and hide exception message from
   reason string

jetty-7.6.11.v20130520 - 20 May 2013
 + 402844 STOP.PORT & STOP.KEY behaviour has changed
 + 403281 jetty.sh waits for started or failure before returning
 + 403513 jetty:run goal cannot be executed twice during the maven build
 + 403570 Asynchronous Request Logging
 + 404010 fix cast exception in mongodb session manager
 + 404128 Add Vary headers rather than set them
 + 404283 org.eclipse.jetty.util.Scanner.scanFile() dies with an NPE if
   listFiles() returns null
 + 404325 data constraint redirection does send default port
 + 404517 Close connection if request received after half close
 + 404789 Support IPv6 addresses in DoSFilter white list
 + 404958 Fixed Resource.newSystemResource striped / handling
 + 405281 allow filemappedbuffers to not be used
 + 405537 NPE in rendering JSP using SPDY and wrapped ServletRequest
 + 406437 Digest Auth supports out of order nc
 + 406923 CR line termination
 + 407136 @PreDestroy called after Servlet.destroy()
 + 407173 java.lang.IllegalStateException: null when using JDBCSessionManager
 + 407976 JDBCSessionIdManager potentially leaves server in bad state after
   startup
 + 408077 HashSessionManager leaves file handles open after being stopped
 + 408446 Multipart parsing issue with boundry and charset in ContentType
   header

jetty-7.6.10.v20130312 - 12 March 2013
 + 376273 Early EOF because of SSL Protocol Error on
   https://api-3t.paypal.com/nvp.
 + 381521 allow compress methods to be configured
 + 394064 ensure that JarFile instances are closed on JarFileResource.release()
 + 398649 ServletContextListener.contextDestroyed() is not called on
   ContextHandler unregistration
 + 399703 made encoding error handling consistent
 + 399799 do not hold lock while calling invalidation listeners
 + 399967 Shutdown hook calls destroy
 + 400040 NullPointerException in HttpGenerator.prepareBuffers
 + 400142 ConcurrentModificationException in JDBC SessionManger
 + 400144 When loading a session fails the JDBCSessionManger produces duplicate
   session IDs
 + 400457 Thread context classloader hierarchy not searched when finding
   webapp's java:comp/env
 + 400859 limit max size of writes from cached content
 + 401211 Remove requirement for jetty-websocket.jar in WEB-INF/lib
 + 401317 Make Safari 5.x websocket support minVersion level error more clear
 + 401382 Prevent parseAvailable from parsing next chunk when previous has not
   been consumed. Handle no content-type in chunked request.
 + 401474 Performance problem in org.eclipse.jetty.annotation.AnnotationParser
 + 401531 StringIndexOutOfBoundsException for "/*" <url-pattern> of
   <jsp-property-group> fix for multiple mappings to *.jsp
 + 401908 Enhance DosFilter to allow dynamic configuration of attributes
 + 402048 org.eclipse.jetty.server.ShutdownMonitor doesn't stop after the jetty
   server is stopped
 + 402485 reseed secure random
 + 402735 jetty.sh to support status which is == check
 + 402833 Test harness for global error page and hide exception message from
   reason string

jetty-9.0.0.RC2 - 24 February 2013
 + Fix etc/jetty.xml TimerScheduler typo that is preventing normal startup
 + Fix etc/jetty-https.xml ExcludeCipherSuites typo that prevents SSL startup
 + Fix websocket memory use

jetty-9.0.0.RC1 - 22 February 2013
 + 227244 Remove import of backport-util-concurrent Arrays class
 + 362854 Continuation implementations may deadlock
 + 376273 Early EOF because of SSL Protocol Error on
   https://api-3t.paypal.com/nvp.
 + 381521 allow compress methods to be configured
 + 388103 Add API for tracking down upload progress
 + 394064 ensure that JarFile instances are closed on JarFileResource.release()
 + 398649 ServletContextListener.contextDestroyed() is not called on
   ContextHandler unregistration
 + 399463 add start.ini documentation for OPTIONS. Remove reference to
   start_config
 + 399520 Websocket Server Connection needs session idle timeouts
 + 399535 Websocket-client connect should have configurable connect timeout
 + 400014 Http async client DNS performance
 + 400040 NullPointerException in HttpGenerator.prepareBuffers
 + 400184 SslContextFactory change. Disable hostname verification if trustAll
   is set
 + 400255 Using WebSocket.maxMessageSize results in IllegalArgumentException
 + 400434 Add support for an OutputStream ContentProvider
 + 400457 Thread context classloader hierarchy not searched when finding
   webapp's java:comp/env
 + 400512 ClientUpgradeRequet.addExtension() should fail if extension is not
   installed
 + 400555 HttpProxyEngine: Add http version header in response
 + 400631 Calling flush() on HttpServletResponse.getOutputStream() after last
   byte of body causes EofException.
 + 400734 NPE for redirects with relative location
 + 400738 ResourceHandler doesn't support range requests
 + 400848 Redirect fails with non-encoded location URIs
 + 400849 Conversation hangs if non-first request fails when queued
 + 400859 limit max size of writes from cached content
 + 400864 Added LowResourcesMonitor
 + 401177 Make org.eclipse.jetty.websocket.api.WebSocketAdapter threadsafe
 + 401183 Handle push streams in new method StreamFrameListener.onPush()
   instead of SessionFrameListener.syn()
 + 401211 Remove requirement for jetty-websocket.jar in WEB-INF/lib
 + 401317 Make Safari 5.x websocket support minVersion level error more clear
 + 401382 Prevent parseAvailable from parsing next chunk when previous has not
   been consumed. Handle no content-type in chunked request.
 + 401414 Hostname verification fails
 + 401427 WebSocket messages sent from onConnect fail to be read by jetty
   websocket-client
 + 401474 Performance problem in org.eclipse.jetty.annotation.AnnotationParser
 + 401485 zip file closed exception

jetty-9.0.0.RC0 - 01 February 2013
 + 362226 HttpConnection "wait" call causes thread resource exhaustion
 + 370384 jetty-aggregate not used in jetty-distribution
 + 381351 defaults for keymanager and trustmanager come from their factories
   and not hardcoded
 + 381521 Only set Vary header when content could be compressed
 + 381689 Allow jetty-runner to specify listen host along with listen port
 + 382237 support non java JSON classes
 + 385306 added getURI method
 + 391248 fixing localhost checking in statistics servlet
 + 391249 fix for invalid XML node dispatchedTimeMean in statistics servlet
 + 391345 fix missing br tag in statistics servlet
 + 393933 remove deprecated classes/methods and consolidate some static methods
   to SslContextFactory
 + 393968 fix typo in javadoc
 + 394541 remove continuation jar from distro, add as dep to test-jetty-webapp
 + 395232 UpgradeRequest object passed to createWebSocket() has null Session
 + 395444 Disabling Websocket Compress Extensions (not working with Chrome /
   deflate problem)
 + 396428 Test for WebSocket masking on client fragments per RFC 6455 Sec 5.1
 + 396574 add JETTY_HOME as a location for pid to be found
 + 396606 make spdy proxy capable of receiving SPDY and talk HTTP to the
   upstream server
 + 397168 backed of test timing
 + 397769 TimerScheduler does not relinquish cancelled tasks
 + 398872 SslConnection should not be notified of idle timeouts. First
   solution. Merge branch 'ssl_idle_timeout_ignored'.
 + 399132 check parent dir of session store against file to be removed
 + 399173 UpgradeRequest.getParameterMap() should never return null
 + 399242 Reduce/eliminate false sharing in BlockingArrayQueue
 + 399319 Request.getURI() may return negative ports
 + 399324 HttpClient does not handle correctly UnresolvedAddressException
 + 399343 OnWebSocketConnect should use api.Session parameter instead
 + 399344 Add missing @OnWebSocketError annotation
 + 399397 websocket-client needs better upgrade failure checks
 + 399421 Add websocket.api.Session.disconnect() for harsh low level connection
   disconnect
 + 399515 Websocket-client connect issues should report to websocket onError
   handlers
 + 399516 Websocket UpgradeException should contain HTTP Request/Response
   information
 + 399566 Running org.eclipse.jetty.server.session.MaxInactiveMigrationTest
   produces stack trace
 + 399568 OSGi tests can't find websocket classes
 + 399576 Server dumpStdErr throws exception if server is stopping
 + 399669 Remove WebSocketConnection in favor of websocket.api.Session
 + 399689 Websocket RFC6455 extension handshake fails if server doesn't have
   extension
 + 399703 made encoding error handling consistent
 + 399721 Change <Ref id= ...> to <Ref refid= ...>

jetty-9.0.0.M5 - 19 January 2013
 + 367638 throw exception for excess form keys
 + 381521 Only set Vary header when content could be compressed
 + 391623 Making --stop with STOP.WAIT perform graceful shutdown
 + 393158 java.lang.IllegalStateException when sending an empty InputStream
 + 393220 remove dead code from ServletHandler and log ServletExceptions in
   warn instead of debug
 + 393733 WebSocketClient interface should support multiple connections
 + 395885 ResourceCache should honor useFileMappedBuffer if set
 + 396253 FilterRegistration wrong order
 + 396459 Log specific message for empty request body for multipart mime
   requests
 + 396500 HttpClient Exchange takes forever to complete when less content sent
   than Content-Length
 + 396886 MultiPartFilter strips bad escaping on filename="..."
 + 397110 Accept %uXXXX encodings in URIs
 + 397111 Tolerate empty or excessive whitespace preceeding MultiParts
 + 397112 Requests with byte-range throws NPE if requested file has no mimetype
   (eg no file extension)
 + 397114 run-forked with waitForChild=false can lock up
 + 397130 maxFormContentSize set in jetty.xml is ignored
 + 397190 improve ValidUrlRule to iterate on codepoints
 + 397321 Wrong condition in default start.config for annotations
 + 397535 Support pluggable alias checking to support symbolic links
 + 397769 TimerScheduler does not relinquish cancelled tasks
 + 398105 Clean up WebSocketPolicy
 + 398285 ProxyServlet mixes cookies from different clients
 + 398337 UTF-16 percent encoding in UTF-16 form content
 + 398582 Move lib/jta jar into lib/jndi
 + JETTY-1533 handle URL with no path

jetty-9.0.0.M4 - 21 December 2012
 + 392417 Prevent Cookie parsing interpreting unicode chars
 + 393220 remove dead code from ServletHandler and log ServletExceptions in
   warn instead of debug
 + 393770 Error in ContextHandler.setEventListeners(EventListener[])
 + 394210 spdy api rename stream.syn() to stream.push()
 + 394211 spdy: Expose RemoteServerAddress and LocalServerAddress in
   StandardSession
 + 394294 Start web-bundles started before jetty
 + 394370 Add integration test for client resetting SPDY push SYN's
 + 394514 Preserve URI parameters in sendRedirect
 + 394552 HEAD requests don't work for jetty-client
 + 394719 remove regex from classpath matching
 + 394829 Session can not be restored after SessionManager.setIdleSavePeriod
   has saved the session
 + 394839 Allow multipart mime with no boundary
 + 394854 optimised promise implementation
 + 394870 Make enablement of remote access to test webapp configurable in
   override-web.xml
 + 395168 fix unavailable attributes when return type has annotation on super
   class
 + 395215 Multipart mime with just LF and no CRLF: add test for legacy filter
 + 395220 New InputStream extension to allow a mix of EOL styles between
   headers and content
 + 395312 log.warn if a SPDY stream gets committed twice
 + 395313 HttpTransportOverSPDY.send() does not rethrow exceptions, but call
   Callback.failed() only
 + 395314 Add missing flush() call after StandardSession.complete() has been
   called. Some test cleanup.
 + 395344 Move JSR-356 (Java WebSocket API) work off to Jetty 9.1.x
 + 395380 add ValidUrlRule to jetty-rewrite
 + 395394 allow logging from boot classloader
 + 395574 port jetty-runner and StatisticsServlet to jetty-9
 + 395605 class cast exception in XMLConfiguration fixed
 + 395649 add jetty-setuid back into jetty 9 and distribution
 + 395794 slightly modified fix for empty file extenstion to mime type mapping
   Added a default, so it will also work with unknown file extensions
 + 396036 SPDY send controlFrames even if Stream is reset to avoid breaking the
   compression context
 + 396193 spdy remove timeout parameters from api and move them to the Info*
   classes
 + 396459 Log specific message for empty request body for multipart mime
   requests
 + 396460 Make ServerConnector configurable with jetty-maven-plugin
 + 396472 org.eclipse.jetty.websocket needs to be removed from serverclasses as
   it should only be a systemclass
 + 396473 JettyWebXMlConfiguration does not reset serverclasses
 + 396474 add websocket server classes to jetty-maven-plugin classpath
 + 396475 Remove unneeded websocket-server dependency from test-jetty-webapp
 + 396518 Websocket AB Tests should test for which side disconnected and
   closed.wasClean
 + 396687 missing jetty-io dependency in jetty-servlets
 + JETTY-796 jetty ant plugin improvements

jetty-9.0.0.M3 - 20 November 2012
 + 391623 Add option to --stop to wait for target jetty to stop
 + 392237 Port test-integration to jetty-9
 + 392492 expect headers only examined for requests>=HTTP/1.1
 + 392850 ContextLoaderListener not called in 9.0.0.M1 and M2
 + 393075 1xx, 204, 304 responses ignore headers that suggest content
 + 393832 start connectors last
 + 393947 additional tests
 + 394143 add jetty-all aggregate via release profile
 + 394144 add jetty-jaspi

jetty-8.1.9.v20130131 - 31 January 2013
 + 362226 HttpConnection "wait" call causes thread resource exhaustion
 + 367638 throw exception for excess form keys
 + 381521 Only set Vary header when content could be compressed
 + 382237 support non java JSON classes
 + 391248 fixing localhost checking in statistics servlet
 + 391249 fix for invalid XML node dispatchedTimeMean in statistics servlet
 + 391345 fix missing br tag in statistics servlet
 + 391623 Add option to --stop to wait for target jetty to stop
 + 392417 Prevent Cookie parsing interpreting unicode chars
 + 392492 expect headers only examined for requests>=HTTP/1.1
 + 393075 1xx 204 and 304 ignore all headers suggesting content
 + 393158 java.lang.IllegalStateException when sending an empty InputStream
 + 393220 remove dead code from ServletHandler and log ServletExceptions in
   warn instead of debug
 + 393947 additional tests
 + 393968 fix typo in javadoc
 + 394294 A web-bundle started before jetty-osgi should be deployed as a webapp
   when jetty-osgi starts
 + 394514 Preserve URI parameters in sendRedirect
 + 394541 remove continuation jar from distro, add as dep to test-jetty-webapp
 + 394719 remove regex from classpath matching
 + 394811 Make JAASLoginService log login failures to DEBUG instead of WARN
   Same for some other exceptions.
 + 394829 Session can not be restored after SessionManager.setIdleSavePeriod
   has saved the session
 + 394839 Allow multipart mime with no boundary
 + 394870 Make enablement of remote access to test webapp configurable in
   override-web.xml
 + 395215 Multipart mime with just LF and no CRLF
 + 395380 add ValidUrlRule to jetty-rewrite
 + 395394 allow logging from boot classloader
 + 396253 FilterRegistration wrong order
 + 396459 Log specific message for empty request body for multipart mime
   requests
 + 396500 HttpClient Exchange takes forever to complete when less content sent
   than Content-Length
 + 396574 add JETTY_HOME as a location for pid to be found
 + 396886 MultiPartFilter strips bad escaping on filename="..."
 + 397110 Accept %uXXXX encodings in URIs
 + 397111 Tolerate empty or excessive whitespace preceeding MultiParts
 + 397112 Requests with byte-range throws NPE if requested file has no mimetype
   (eg no file extension)
 + 397130 maxFormContentSize set in jetty.xml is ignored
 + 397190 improve ValidUrlRule to iterate on codepoints
 + 397321 Wrong condition in default start.config for annotations
 + 397535 Support pluggable alias checking to support symbolic links
 + 398337 UTF-16 percent encoding in UTF-16 form content
 + 399132 check parent dir of session store against file to be removed
 + JETTY-1533 handle URL with no path

jetty-7.6.9.v20130131 - 31 January 2013
 + 362226 HttpConnection "wait" call causes thread resource exhaustion
 + 367638 throw exception for excess form keys
 + 381521 Only set Vary header when content could be compressed
 + 382237 support non java JSON classes
 + 391248 fixing localhost checking in statistics servlet
 + 391249 fix for invalid XML node dispatchedTimeMean in statistics servlet
 + 391345 fix missing br tag in statistics servlet
 + 391623 Add option to --stop to wait for target jetty to stop
 + 392417 Prevent Cookie parsing interpreting unicode chars
 + 392492 expect headers only examined for requests>=HTTP/1.1
 + 393075 1xx 204 and 304 ignore all headers suggesting content
 + 393220 remove dead code from ServletHandler and log ServletExceptions in
   warn instead of debug
 + 393947 additional tests
 + 393968 fix typo in javadoc
 + 394514 Preserve URI parameters in sendRedirect
 + 394541 remove continuation jar from distro, add as dep to test-jetty-webapp
 + 394719 remove regex from classpath matching
 + 394811 Make JAASLoginService log login failures to DEBUG instead of WARN
   Same for some other exceptions.
 + 394829 Session can not be restored after SessionManager.setIdleSavePeriod
   has saved the session
 + 394839 Allow multipart mime with no boundary
 + 395215 Multipart mime with just LF and no CRLF
 + 395380 add ValidUrlRule to jetty-rewrite
 + 395394 allow logging from boot classloader
 + 396459 Log specific message for empty request body for multipart mime
   requests
 + 396500 HttpClient Exchange takes forever to complete when less content sent
   than Content-Length
 + 396574 add JETTY_HOME as a location for pid to be found
 + 396886 MultiPartFilter strips bad escaping on filename="..."
 + 397110 Accept %uXXXX encodings in URIs
 + 397111 Tolerate empty or excessive whitespace preceeding MultiParts
 + 397112 Requests with byte-range throws NPE if requested file has no mimetype
   (eg no file extension)
 + 397130 maxFormContentSize set in jetty.xml is ignored
 + 397190 improve ValidUrlRule to iterate on codepoints
 + 397321 Wrong condition in default start.config for annotations
 + 397535 Support pluggable alias checking to support symbolic links
 + 398337 UTF-16 percent encoding in UTF-16 form content
 + 399132 check parent dir of session store against file to be removed
 + JETTY-1533 handle URL with no path
 + 394215 Scheduled tasks throwing exceptions kill java.util.Timer thread
 + 394232 add jetty-ant into jetty9
 + 394357 Make JarResource constructors protected
 + 394370 Add unit tests for HttpTransportOverSPDY.send()
 + 394383 add logging of the SSLEngine
 + 394545 Add jetty-jaas dependency to jetty-maven-plugin
 + 394671 Fix setting loglevel on commandline, organize import, fix javadoc
 + JETTY-846 Support maven-war-plugin configuration for jetty-maven-plugin; fix
   NPE

jetty-9.0.0.M2 - 06 November 2012
 + 371170 MongoSessionManager LastAccessTimeTest fails
 + 391877 org.eclipse.jetty.webapp.FragmentDescriptor incorrectly reporting
   duplicate others for after ordering
 + 392237 Split jaas from jetty-plus into jetty-jaas and port the
   test-jaas-webapp from codehaus
 + 392239 Allow no error-code or exception for error-pages
 + 392304 fixed intermittent client SSL failure. Correctly compact in flip2fill
 + 392525 Add option to --stop-wait to specify timeout
 + 392641 JDBC Sessions not scavenged if expired during downtime
 + 392812 MongoSessionIDManager never purges old sessions
 + 392959 Review HttpClient.getConversation(long)
 + 393014 Mongodb purgevalid using query for purgeinvalid
 + 393015 Mongodb purge not rescheduled
 + 393075 Jetty WebSocket client cannot connect to Tomcat WebSocket Server
 + 393218 add xsd=application/xml mime mapping to defaults
 + 393291 Confusing log entry about (non) existing webAppSourceDirectory
 + 393303 use jetty-web.xml to explicitly add the jetty packages that need
   visability.   This commit also sucked in some changes made to help with the
   documentation process (improving deployer configuration management
 + 393363 Use Locale.ENGLISH for all toUpperCase and toLowerCase calls
 + 393368 min websocket version
 + 393383 delay onClose call until closeOut is done
 + 393494 HashSessionManager can't delete unrestorable sessions on Windows
 + JETTY-1547 Jetty does not honor web.xml
   web-app/jsp-config/jsp-property-group/default-content-type
 + JETTY-1549 jetty-maven-plugin fails to reload the LoginService properly
 + JETTY-1550 virtual WEB-INF not created if project has overlays

jetty-8.1.8.v20121106 - 06 November 2012
 + 371170 MongoSessionManager LastAccessTimeTest fails
 + 388675 Non utf8 encoded query strings not decoded to parameter map using
   queryEncoding
 + 388706 Avoid unnecessary indirection through Charset.name
 + 389390 AnnotationConfiguration is ignored if the metadata-complete attribute
   is present in an override descriptor regardless of the value
 + 389452 if web-fragment metadata-complete==true still scan its related jar if
   there there is a ServletContainerInitializer, ensure webapp restarts work
 + 389686 Fix reference to org.eclipse.jetty.util.log.stderr.LONG system
   property in javadoc for StdErrLog
 + 389956 Bad __context set in WebAppContext.start sequence with respect to ENC
   setup
 + 389965 OPTIONS should allow spaces in comma separated list
 + 390108 Servlet 3.0 API for programmatic login doesn't appear to work
 + 390161 Apply DeferredAuthentication fix to jaspi
 + 390163 Implement ServletRegistration.Dynamic.setServletSecurity
 + 390503 http-method-omission element not being processed
 + 390560 The method AnnotationParser.getAnnotationHandlers(String) always
   returns a empty collection.
 + 391080 Multipart temp files can be left on disk from Request.getPart and
   getParts
 + 391082 No exception if multipart input stream incomplete
 + 391188 Files written with Request.getPart().write(filename) should not be
   auto-deleted
 + 391483 fix bad javadoc example in shutdown handler
 + 391622 Be lenient on RFC6265 restriction on duplicate cookie names in same
   response
 + 391623 Add option to --stop to wait for target jetty to stop
 + 391877 org.eclipse.jetty.webapp.FragmentDescriptor incorrectly reporting
   duplicate others for after ordering
 + 392239 Allow no error-code or exception for error-pages
 + 392525 Add option to --stop-wait to specify timeout
 + 392641 JDBC Sessions not scavenged if expired during downtime
 + 392812 MongoSessionIDManager never purges old sessions
 + 393014 Mongodb purgevalid using query for purgeinvalid
 + 393015 Mongodb purge not rescheduled
 + 393075 Jetty WebSocket client cannot connect to Tomcat WebSocket Server
 + 393218 add xsd=application/xml mime mapping to defaults
 + 393363 Use Locale.ENGLISH for all toUpperCase and toLowerCase calls
 + 393368 min websocket version
 + 393383 delay onClose call until closeOut is done
 + 393494 HashSessionManager can't delete unrestorable sessions on Windows
 + JETTY-1547 Jetty does not honor web.xml
   web-app/jsp-config/jsp-property-group/default-content-type

jetty-7.6.8.v20121106 - 06 November 2012
 + 371170 MongoSessionManager LastAccessTimeTest fails
 + 388675 Non utf8 encoded query strings not decoded to parameter map using
   queryEncoding
 + 389686 Fix reference to org.eclipse.jetty.util.log.stderr.LONG system
   property in javadoc for StdErrLog
 + 389956 Bad __context set in WebAppContext.start sequence with respect to ENC
   setup
 + 389965 OPTIONS should allow spaces in comma separated list
 + 390161 Apply DeferredAuthentication fix to jaspi
 + 390560 The method AnnotationParser.getAnnotationHandlers(String) always
   returns a empty collection.
 + 391483 fix bad javadoc example in shutdown handler
 + 391622 Be lenient on RFC6265 restriction on duplicate cookie names in same
   response
 + 391623 Add option to --stop to wait for target jetty to stop
 + 392239 Allow no error-code or exception for error-pages
 + 392525 Add option to --stop-wait to specify timeout
 + 392641 JDBC Sessions not scavenged if expired during downtime
 + 392812 MongoSessionIDManager never purges old sessions
 + 393014 Mongodb purgevalid using query for purgeinvalid
 + 393015 Mongodb purge not rescheduled
 + 393075 Jetty WebSocket client cannot connect to Tomcat WebSocket Server
 + 393218 add xsd=application/xml mime mapping to defaults
 + 393363 Use Locale.ENGLISH for all toUpperCase and toLowerCase calls
 + 393368 min websocket version
 + 393383 delay onClose call until closeOut is done
 + 393494 HashSessionManager can't delete unrestorable sessions on Windows

jetty-9.0.0.M1 - 15 October 2012
 + 369349 directory with spaces --dry-run fix
 + 385049 fix issue with pipelined connections when switching protocols
 + 387896 populate session in SessionAuthentication as a valueBound in addition
   to activation so it is populate when needed
 + 387919 throw EOFException on early eof from client on http requests
 + 387943 Catch CNFE when no jstl jars are installed
 + 387953 jstl does not work with jetty-7 in osgi
 + 388072 GZipFilter incorrectly gzips when Accept-Encoding: gzip; q=0
 + 388073 null session id from cookie causes NPE fixed
 + 388079 AbstractHttpConnection. Flush the buffer before shutting output down
   on error condition
 + 388102 Jetty HttpClient memory leaks when sending larger files
 + 388393 WebAppProvider doesn't work alongside OSGi deployer
 + 388502 handle earlyEOF with 500
 + 388652 Do not flush on handle return if request is suspended
 + 388675 Non utf8 encoded query strings not decoded to parameter map using
   queryEncoding
 + 388706 Avoid unnecessary indirection through Charset.name
 + 388895 Update dependencies for jetty-jndi
 + 389390 AnnotationConfiguration is ignored if the metadata-complete attribute
   is present in an override descriptor regardless of the value
 + 389452 if web-fragment metadata-complete==true still scan its related jar if
   there there is a ServletContainerInitializer, ensure webapp restarts work
 + 389686 Fix reference to org.eclipse.jetty.util.log.stderr.LONG system
   property in javadoc for StdErrLog
 + 389956 Bad __context set in WebAppContext.start sequence with respect to ENC
   setup
 + 389965 OPTIONS should allow spaces in comma separated list
 + 390108 Servlet 3.0 API for programmatic login doesn't appear to work
 + 390161 Apply DeferredAuthentication fix to jaspi
 + 390163 Implement ServletRegistration.Dynamic.setServletSecurity
 + 390256 Remove Jetty6 Support
 + 390263 Sec-WebSocket-Extensions from Chrome and Safari badly handled
 + 390503 http-method-omission element not being processed
 + 390560 The method AnnotationParser.getAnnotationHandlers(String) always
   returns a empty collection.
 + 391080 Multipart temp files can be left on disk from Request.getPart and
   getParts
 + 391082 No exception if multipart input stream incomplete
 + 391140 Implement x-webkit-deflate-frame extension as-used by Chrome/Safari
 + 391188 Files written with Request.getPart().write(filename) should not be
   auto-deleted
 + 391483 fix bad javadoc example in shutdown handler
 + 391588 WebSocket Client does not set masking on close frames
 + 391590 WebSocket client needs ability to set requested extensions
 + 391591 WebSocket client should support x-webkit-deflate-frame
 + 391622 Be lenient on RFC6265 restriction on duplicate cookie names in same
   response
 + 391623 Add option to --stop to wait for target jetty to stop
 + JETTY-1515 Include cookies on 304 responses from DefaultServlet
 + JETTY-1532 HTTP headers decoded with platform's default encoding
 + JETTY-1541 fixed different behaviour for single byte writes
 + JETTY-1547 Jetty does not honor web.xml
   web-app/jsp-config/jsp-property-group/default-content-type

jetty-9.0.0.M0 - 21 September 2012
 + 380924 xmlconfiguration <Configure and <New supports named constructors
   including dynamic ordering of parameters
 + 380928 Implement new websocket close code
 + 385448 migrate jetty jmx usage to be annotation based
 + 387928 retire jetty-ajp
 + 389639 set plugin version for jetty-jspc-maven-plugin

jetty-8.1.7.v20120910 - 10 September 2012
 + 388895 Update dependencies for jetty-jndi
 + fix busy logging statement re: sessions

jetty-7.6.7.v20120910 - 10 September 2012
 + 388895 Update dependencies for jetty-jndi
 + fix busy logging statement re: sessions

jetty-8.1.6.v20120903 - 03 September 2012
 + 347130 Empty getResourcePaths due to ZipFileClosedException
 + 367591 Support Env variables in XmlConfiguration
 + 377055 Prevent webapp classloader leaks
 + 379207 backported fixes from jetty-9 to make hierarchy work
 + 379423 Jetty URL Decoding fails for certain international characters
 + 383304 Reset PrintWriter on response recycle
 + 384847 better name
 + 385049 fix issue with pipelined connections when switching protocols
 + 385651 Message 'Address already in use' not specific enough
 + 385925 make SslContextFactory.setProtocols and
   SslContextFactory.setCipherSuites preserve the order of the given parameters
 + 386010 JspRuntimeContext rewraps System.err
 + 386591 add UnixCrypt note to about.html
 + 386714 used deferred auth for form login and error pages
 + 387896 populate session in SessionAuthentication as a valueBound in addition
   to activation so it is populate when needed
 + 387943 Catch CNFE when no jstl jars are installed
 + 387953 jstl does not work with jetty-7 in osgi
 + 388072 GZipFilter incorrectly gzips when Accept-Encoding: gzip; q=0
 + 388073 null session id from cookie causes NPE fixed
 + 388102 Jetty HttpClient memory leaks when sending larger files
 + 388393 WebAppProvider doesn't work alongside OSGi deployer
 + 388502 handle earlyEOF with 500
 + 388652 Do not flush on handle return if request is suspended
 + JETTY-1501 Setting custom error response message changes page title
 + JETTY-1515 Include cookies on 304 responses from DefaultServlet
 + JETTY-1527 handle requests with URIs like http://host  (ie no / )
 + JETTY-1529 Ensure new session that has just been authenticated does not get
   renewed
 + JETTY-1532 HTTP headers decoded with platform's default encoding
 + JETTY-1541 fixed different behaviour for single byte writes

jetty-7.6.6.v20120903 - 03 September 2012
 + 347130 Empty getResourcePaths due to ZipFileClosedException
 + 367591 Support Env variables in XmlConfiguration
 + 377055 Prevent webapp classloader leaks
 + 379207 backported fixes from jetty-9 to make hierarchy work
 + 379423 Jetty URL Decoding fails for certain international characters
 + 383304 Reset PrintWriter on response recycle
 + 384847 better name
 + 385049 fix issue with pipelined connections when switching protocols
 + 385651 Message 'Address already in use' not specific enough
 + 386010 JspRuntimeContext rewraps System.err
 + 386591 add UnixCrypt note to about.html
 + 386714 used deferred auth for form login and error pages
 + 387896 populate session in SessionAuthentication as a valueBound in addition
   to activation so it is populate when needed
 + 387943 Catch CNFE when no jstl jars are installed
 + 387953 jstl does not work with jetty-7 in osgi
 + 388072 GZipFilter incorrectly gzips when Accept-Encoding: gzip; q=0
 + 388073 null session id from cookie causes NPE fixed
 + 388102 Jetty HttpClient memory leaks when sending larger files
 + 388393 WebAppProvider doesn't work alongside OSGi deployer
 + 388502 handle earlyEOF with 500
 + 388652 Do not flush on handle return if request is suspended
 + JETTY-1501 Setting custom error response message changes page title
 + JETTY-1515 Include cookies on 304 responses from DefaultServlet
 + JETTY-1527 handle requests with URIs like http://host  (ie no / )
 + JETTY-1529 Ensure new session that has just been authenticated does not get
   renewed
 + JETTY-1532 HTTP headers decoded with platform's default encoding
 + JETTY-1541 fixed different behaviour for single byte writes
 + 385925 make SslContextFactory.setProtocols and
   SslContextFactory.setCipherSuites preserve the order of the given parameters

jetty-8.1.5.v20120716 - 16 June 2012
 + 376717 Balancer Servlet with round robin support, contribution, added
   missing license
 + 379250 Server is added to shutdown hook twice
 + 380866 maxIdleTime set to 0 after session migration
 + 381399 Unable to stop a jetty instance that has not finished starting
 + 381401 Print log warning when stop attempt made with incorrect STOP.KEY
 + 381402 Make ContextHandler take set of protected directories
 + 381521 set Vary:Accept-Encoding header for content that might be compressed
 + 381639 CrossOriginFilter does not support Access-Control-Expose-Headers
 + 381712 Support all declared servlets that implement
   org.apache.jasper.servlet.JspServlet
 + 381825 leave URI params in forwarded requestURI
 + 381876 Monitor should wait for child to finish before exiting
 + 382343 Jetty XML support for Map is broken
 + 383251 500 for SocketExceptions
 + 383881 WebSocketHandler sets request as handled
 + 384254 revert change to writable when not dispatched
 + 384280 Implement preliminary ServletRegistrations
 + 384847 CrossOriginFilter is not working
 + 384896 JDBCSessionManager fails to load existing sessions on oracle when
   contextPath is /
 + 384980 Jetty client unable to recover from Time outs when connection count
   per address hits max.
 + 385138 add getter for session path and max cookie age that seemed to
   disappear in a merge long ago
 + JETTY-1523 It is imposible to map servlet to "/" using
   WebApplicationInitializer
 + JETTY-1525 Show handle status in response debug message
 + JETTY-1530 refine search control on ldap login module

jetty-7.6.5.v20120716 - 16 July 2012
 + 376717 Balancer Servlet with round robin support, contribution, added
   missing license
 + 379250 Server is added to shutdown hook twice
 + 380866 maxIdleTime set to 0 after session migration
 + 381399 Unable to stop a jetty instance that has not finished starting
 + 381401 Print log warning when stop attempt made with incorrect STOP.KEY
 + 381402 Make ContextHandler take set of protected directories
 + 381521 set Vary:Accept-Encoding header for content that might be compressed
 + 381639 CrossOriginFilter does not support Access-Control-Expose-Headers
 + 381712 Support all declared servlets that implement
   org.apache.jasper.servlet.JspServlet
 + 381825 leave URI params in forwarded requestURI
 + 381876 Monitor should wait for child to finish before exiting
 + 382343 Jetty XML support for Map is broken
 + 383251 500 for SocketExceptions
 + 383881 WebSocketHandler sets request as handled
 + 384254 revert change to writable when not dispatched
 + 384847 CrossOriginFilter is not working
 + 384896 JDBCSessionManager fails to load existing sessions on oracle when
   contextPath is /
 + 384980 Jetty client unable to recover from Time outs when connection count
   per address hits max.
 + JETTY-1525 Show handle status in response debug message
 + JETTY-1530 refine search control on ldap login module

jetty-8.1.4.v20120524 - 24 May 2012
 + 367608 ignore the aysncrequestreadtest as it is known to fail and is waiting
   for a fix
 + 371853 Support bundleentry: protocol for webapp embedded as directory in
   osgi bundle
 + 373620 Add ch.qos.logback.access.jetty to the Import-Package for
   jetty-osgi-boot-logback bundle
 + 376152 apply context resources recursively
 + 376801 Make JAAS login modules useable without jetty infrastructure
 + 377323 Request#getParts() throws ServletException when it should be throwing
   IllegalStateException
 + 377391 Manifest updates to jetty-osgi-boot-logback
 + 377492 NPE if jsp taglibs bundle not deployed
 + 377550 set charset when content type is set
 + 377587 ConnectHandler write will block on partial write
 + 377610 New session not timed out if an old session is invalidated in scope
   of same request
 + 377709 Support for RequestParameterCallback missing
 + 378242 Re-extract war on restart if incomplete extraction
 + 378273 Remove default Bundle-Localization header
 + 378487 Null out contextPath on Request.recycle
 + 379015 Use factored jetty xml config files for defaults
 + 379046 avoid closing idle connections from selector thread
 + 379089 DefaultServlet ignores its resourceBase and uses context's
   ResourceCollection when listing diretories
 + 379194 ProxyServlet enhancement to enable easy creation of alternative
   HttpClient implementations
 + 379909 FormAuthenticator Rembers only the URL of first Request before
   authentication
 + 380034 last modified times taken from JarEntry for JarFile resources
 + 380212 Clear buffer if parsing fails due to full buffer
 + 380222 JettyPolicyRuntimeTest failure

jetty-7.6.4.v20120524 - 24 May 2012
 + 367608 ignore the aysncrequestreadtest as it is known to fail and is waiting
   for a fix
 + 371853 Support bundleentry: protocol for webapp embedded as directory in
   osgi bundle
 + 373620 Add ch.qos.logback.access.jetty to the Import-Package for
   jetty-osgi-boot-logback bundle
 + 376152 apply context resources recursively
 + 376801 Make JAAS login modules useable without jetty infrastructure
 + 377391 Manifest updates to jetty-osgi-boot-logback
 + 377492 NPE when deploying a Web Application Bundle with unresolved
   Require-TldBundle
 + 377550 set charset when content type is set
 + 377587 ConnectHandler write will block on partial write
 + 377610 New session not timed out if an old session is invalidated in scope
   of same request
 + 377709 Support for RequestParameterCallback missing
 + 378242 Re-extract war on restart if incomplete extraction
 + 378273 Remove default Bundle-Localization header
 + 378487 Null out contextPath on Request.recycle
 + 379015 Use factored jetty xml config files for defaults
 + 379046 avoid closing idle connections from selector thread
 + 379089 DefaultServlet ignores its resourceBase and uses context's
   ResourceCollection when listing diretories
 + 379194 ProxyServlet enhancement to enable easy creation of alternative
   HttpClient implementations
 + 379909 FormAuthenticator Rembers only the URL of first Request before
   authentication
 + 380034 last modified times taken from JarEntry for JarFile resources
 + 380212 Clear buffer if parsing fails due to full buffer
 + 380222 JettyPolicyRuntimeTest failure

jetty-8.1.3.v20120416 - 16 April 2012
 + 349110 MultiPartFilter records the content-type in request params
 + 367172 Remove detection for slf4j NOPLogger
 + 372678 Embedded Examples need updates for new LoginService requirement
 + 373269 Make ServletHandler.notFound() method impl do nothing - override to
   send back 404.
 + 373421 address potential race condition related to the nonce queue removing
   the same nonce twice
 + 373952 bind called too frequently on refresh
 + 374018 correctly handle requestperminuted underflow
 + 374152 jetty-all-server MANIFEST contains wrong import:
   javax.servlet.annotation;version="[2.6,3)"
 + 374252 SslConnection.onClose() does not forward to nested connection
 + 374258 SPDY leaks SSLEngines. Made the test more reliable
 + 374367 NPE in QueuedThreadPool.dump() with early java6 jvms
 + 374475 Response.sendRedirect does not encode UTF-8 characters properly
 + 374881 Set copyWebInf to false by default
 + 374891 enhancement to how ProxyServlet determines the proxy target
 + 375009 Filter initialization error will throw MultiException
 + 375083 Flow control should take in account window size changes from
   concurrent SETTINGS
 + 375096 If starting a server instance fails in osgi it is cleaned up
 + 375490 NPE with --help on command line
 + 375509 Stalled stream stalls other streams or session control frames. Now
   using a "death pill" instead of a boolean in order to avoid race conditions
   where DataInfos were read from the queue (but the boolean not updated yet),
   and viceversa.
 + 375594 fixed SSL tests so they are not order dependent
 + 375709 Ensure resolveTempDirectory failure does not deadlock; improve error
   message
 + 375906 Part.getHeader method not case insensitive
 + 375970 HttpServletRequest.getRemoteAddr() returns null when HTTP is over
   SPDY.
 + 376201 HalfClosed state not handled properly. Addendum to restore previous
   behavior, where a closed stream was also half closed.
 + 376324 <max-file-size> is not respected in <multipart-config>
 + JETTY-1495 Ensure dynamic servlet addition does not cause servlets to be
   inited.
 + JETTY-1500 form parameters from multipart request not available via
   request.getParameter
 + JETTY-1504 HttpServletResponseWrapper ignored when using asyncContext?

jetty-7.6.3.v20120416 - 16 April 2012
 + 367172 Remove detection for slf4j NOPLogger
 + 373269 Make ServletHandler.notFound() method impl do nothing - override to
   send back 404.
 + 373421 address potential race condition related to the nonce queue removing
   the same nonce twice
 + 373952 bind called too frequently on refresh
 + 374018 correctly handle requestperminuted underflow
 + 374252 SslConnection.onClose() does not forward to nested connection
 + 374258 SPDY leaks SSLEngines. Made the test more reliable
 + 374367 NPE in QueuedThreadPool.dump() with early java6 jvms
 + 374475 Response.sendRedirect does not encode UTF-8 characters properly
 + 374881 Set copyWebInf to false by default
 + 374891 enhancement to how ProxyServlet determines the proxy target
 + 375009 Filter initialization error will throw MultiException
 + 375083 Flow control should take in account window size changes from
   concurrent SETTINGS
 + 375096 If starting a server instance fails in osgi it is cleaned up
 + 375490 NPE with --help on command line
 + 375509 Stalled stream stalls other streams or session control frames. Now
   using a "death pill" instead of a boolean in order to avoid race conditions
   where DataInfos were read from the queue (but the boolean not updated yet),
   and viceversa.
 + 375594 fixed SSL tests so they are not order dependent
 + 375709 Ensure resolveTempDirectory failure does not deadlock; improve error
   message
 + 375970 HttpServletRequest.getRemoteAddr() returns null when HTTP is over
   SPDY.
 + 376201 HalfClosed state not handled properly. Addendum to restore previous
   behavior, where a closed stream was also half closed.
 + JETTY-1504 HttpServletResponseWrapper ignored when using asyncContext?

jetty-8.1.2.v20120308 - 08 March 2012
 + 370387 SafariWebsocketDraft0Test failure during build
 + 371168 Update ClientCrossContextSessionTest
 + 372093 handle quotes in Require-Bundle manifest string
 + 372457 Big response + slow clients + pipelined requests cause Jetty spinning
   and eventually closing connections. Added a TODO for a method renaming that
   will happen in the next major release (to avoid break implementers).
 + 372487 JDBCSessionManager does not work with Oracle
 + 372806 Command line should accept relative paths for xml config files
 + 373037 jetty.server.Response.setContentLength(int) should not close a Writer
   when length=0
 + 373162 add improved implementation for getParameterMap(), needs a test
   though and the existing setup doesn't seem like it would easily support the
   needed test so need to do that still
 + 373306 Set default user agent extraction pattern for UserAgentFilter
 + 373567 cert validation issue with ocsp and crldp always being enabled when
   validating turned on fixed
 + 373603 NullPointer in WebServletAnnotation
 + JETTY-1409 GzipFilter will double-compress application/x-gzip content
 + JETTY-1489 WebAppProvider attempts to deploy .svn folder
 + JETTY-1494

jetty-7.6.2.v20120308 - 08 March 2012
 + 370387 SafariWebsocketDraft0Test failure during build
 + 371168 Update ClientCrossContextSessionTest
 + 372093 handle quotes in Require-Bundle manifest string
 + 372457 Big response + slow clients + pipelined requests cause Jetty spinning
   and eventually closing connections. Added a TODO for a method renaming that
   will happen in the next major release (to avoid break implementers).
 + 372487 JDBCSessionManager does not work with Oracle
 + 372806 Command line should accept relative paths for xml config files
 + 373037 jetty.server.Response.setContentLength(int) should not close a Writer
   when length=0
 + 373162 add improved implementation for getParameterMap(), needs a test
   though and the existing setup doesn't seem like it would easily support the
   needed test so need to do that still
 + 373306 Set default user agent extraction pattern for UserAgentFilter
 + 373567 cert validation issue with ocsp and crldp always being enabled when
   validating turned on fixed
 + JETTY-1409 GzipFilter will double-compress application/x-gzip content
 + JETTY-1489 WebAppProvider attempts to deploy .svn folder
 + JETTY-1494

jetty-8.1.1.v20120215 - 15 February 2012
 + 369121 simplified test
 + 370120 jvm arguments added via start.ini and --exec are missing spaces
 + 370137 SslContextFactory does not respect order for
   [included|excluded]Protocols() and [included|excluded]CipherSuites().
 + 370368 resolve stack overflow in mongo db session manager
 + 370386 Remove META-INF from jetty distro
 + 371040 nosqlsession needs to call correct super contructor for new sessions
 + 371041 valid was not being set to new mongo db sessions, and the call to
   mongodb api was wrong in isIdInUse
 + 371162 NPE protection for nested security handlers
 + JETTY-1484 Add option for HashSessionManager to delete session files if it
   can't restore them

jetty-7.6.1.v20120215 - 15 February 2012
 + 369121 simplified test
 + 370120 jvm arguments added via start.ini and --exec are missing spaces
 + 370137 SslContextFactory does not respect order for
   [included|excluded]Protocols() and [included|excluded]CipherSuites().
 + 370368 resolve stack overflow in mongo db session manager
 + 370386 Remove META-INF from jetty distro
 + 371040 nosqlsession needs to call correct super contructor for new sessions
 + 371041 valid was not being set to new mongo db sessions, and the call to
   mongodb api was wrong in isIdInUse
 + 371162 NPE protection for nested security handlers
 + JETTY-1484 Add option for HashSessionManager to delete session files if it
   can't restore them

jetty-8.1.0.v20120127 - 27 January 2012
 + 368773 allow authentication to be set by non securityHandler handlers
 + 368992 avoid update key while flushing during a write
 + 369216 turned off the shared resource cache
 + 369349 replace quotes with a space escape method

jetty-7.6.0.v20120127 - 27 January 2012
 + 368773 allow authentication to be set by non securityHandler handlers
 + 368992 avoid update key while flushing during a write
 + 369216 turned off the shared resource cache
 + 369349 replace quotes with a space escape method

jetty-8.1.0.RC5 - 20 January 2012
 + 359329 Prevent reinvocation of LoginModule.login with jaspi for already
   authed user
 + 368632 Remove superfluous removal of org.apache.catalina.jsp_file
 + 368633 fixed configure.dtd resource mappings
 + 368635 moved lifecycle state reporting from toString to dump
 + 368773 process data constraints without realm
 + 368787 always set token view to new header buffers in httpparser
 + 368821 improved test harness
 + 368920 JettyAwareLogger always formats the arguments
 + 368948 POM for jetty-jndi references unknown version for javax.activation
 + 368992 NPE in HttpGenerator.prepareBuffers() test case
 + JETTY-1475 made output state fields volatile to provide memory barrier for
   non dispatched thread IO

jetty-7.6.0.RC5 - 20 January 2012
 + 359329 Prevent reinvocation of LoginModule.login with jaspi for already
   authed user
 + 368632 Remove superfluous removal of org.apache.catalina.jsp_file
 + 368633 fixed configure.dtd resource mappings
 + 368635 moved lifecycle state reporting from toString to dump
 + 368773 process data constraints without realm
 + 368787 always set token view to new header buffers in httpparser
 + 368821 improved test harness
 + 368920 JettyAwareLogger always formats the arguments
 + 368948 POM for jetty-jndi references unknown version for javax.activation
 + 368992 avoid non-blocking flush when writing to avoid setting !_writable
   without _writeblocked
 + JETTY-1475 made output state fields volatile to provide memory barrier for
   non dispatched thread IO

jetty-8.1.0.RC4 - 13 January 2012
 + 365048 jetty Http client does not send proxy authentication when requesting
   a Https-resource through a web-proxy.
 + 366774 removed XSS vulnerbility
 + 367099 Upgrade jetty-websocket for RFC 6455 - Addendum
 + 367433 added tests to investigate
 + 367435 improved D00 test harness
 + 367485 HttpExchange canceled before response do not release connection
 + 367502 WebSocket connections should be closed when application context is
   stopped.
 + 367548 jetty-osgi-boot must not import the nested package twice
 + 367591 corrected configuration.xml version to 7.6
 + 367635 Added support for start.d directory
 + 367638 limit number of form parameters to avoid DOS
 + 367716 simplified idleTimeout logic
 + 368035 WebSocketClientFactory does not invoke super.doStop()
 + 368060 do not encode sendRedirect URLs
 + 368112 NPE on <jsp-config><taglib> element parsing web.xml
 + 368113 Support servlet mapping to ""
 + 368114 Protect against non-Strings in System properties for Log
 + 368189 WebSocketClientFactory should not manage external thread pool. 368240
   - Improve AggregateLifeCycle handling of shared lifecycles
 + 368215 Remove debug from jaspi
 + 368240 Better handling of locally created ThreadPool. Forgot to null out
   field.
 + 368291 Change warning to info for NoSuchFieldException on
   BeanELResolver.properties
 + JETTY-1467 close half closed when idle

jetty-7.6.0.RC4 - 13 January 2012
 + 365048 jetty Http client does not send proxy authentication when requesting
   a Https-resource through a web-proxy.
 + 366774 removed XSS vulnerbility
 + 367099 Upgrade jetty-websocket for RFC 6455 - Addendum
 + 367716 simplified maxIdleTime logic
 + 368035 WebSocketClientFactory does not invoke super.doStop()
 + 368060 do not encode sendRedirect URLs
 + 368114 Protect against non-Strings in System properties for Log
 + 368189 WebSocketClientFactory should not manage external thread pool
 + 368215 Remove debug from jaspi
 + 368240 Improve AggregateLifeCycle handling of shared lifecycles
 + 368291 Change warning to info for NoSuchFieldException on
   BeanELResolver.properties

jetty-8.1.0.RC2 - 22 December 2011
 + 359329 jetty-jaspi must exports its packages. jetty-plus must import
   javax.security
 + 364638 HttpParser closes if data received while seeking EOF. Tests fixed to
   cope
 + 364921 Made test less time sensitive
 + 364936 use Resource for opening URL streams
 + 365267 NullPointerException in bad Address
 + 365375 ResourceHandler should be a HandlerWrapper
 + 365750 Support WebSocket over SSL, aka wss://
 + 365932 Produce jetty-websocket aggregate jar for android use
 + 365947 Set headers for Auth failure and retry in http-spi
 + 366316 Superfluous printStackTrace on 404
 + 366342 Dont persist DosFilter trackers in http session
 + 366730 pass the time idle to onIdleExpire
 + 367048 test harness for guard on suspended requests
 + 367175 SSL 100% CPU spin in case of blocked write and RST
 + 367219 WebSocketClient.open() fails when URI uses default ports
 + 367383 jsp-config element must be returned for
   ServletContext.getJspConfigDescriptor
 + JETTY-1460 suppress PrintWriter exceptions
 + JETTY-1463 websocket D0 parser should return progress even if no fill done
 + JETTY-1465 NPE in ContextHandler.toString

jetty-7.6.0.RC3 - 05 January 2012
 + 367433 added tests to investigate
 + 367435 improved D00 test harness
 + 367485 HttpExchange canceled before response do not release connection
 + 367502 WebSocket connections should be closed when application context is
   stopped.
 + 367591 corrected configuration.xml version to 7.6
 + 367635 Added support for start.d directory
 + 367638 limit number of form parameters to avoid DOS
 + JETTY-1467 close half closed when idle

jetty-7.6.0.RC2 - 22 December 2011
 + 364638 HttpParser closes if data received while seeking EOF. Tests fixed to
   cope
 + 364921 Made test less time sensitive for ssl
 + 364936 use Resource for opening URL streams
 + 365267 NullPointerException in bad Address
 + 365375 ResourceHandler should be a HandlerWrapper
 + 365750 Support WebSocket over SSL, aka wss://
 + 365932 Produce jetty-websocket aggregate jar for android use
 + 365947 Set headers for Auth failure and retry in http-spi
 + 366316 Superfluous printStackTrace on 404
 + 366342 Dont persist DosFilter trackers in http session
 + 366730 pass the time idle to onIdleExpire
 + 367048 test harness for guard on suspended requests
 + 367175 SSL 100% CPU spin in case of blocked write and RST
 + 367219 WebSocketClient.open() fails when URI uses default ports
 + JETTY-1460 suppress PrintWriter exceptions
 + JETTY-1463 websocket D0 parser should return progress even if no fill done
 + JETTY-1465 NPE in ContextHandler.toString

jetty-8.1.0.RC1 - 06 December 2011
 + 360245 The version of the javax.servlet packages to import is 2.6 instead of
   3.0
 + 365370 ServletHandler can fall through to nested handler

jetty-8.1.0.RC0 - 30 November 2011
 + 352565 cookie httponly flag ignored
 + 353285 ServletSecurity annotation ignored
 + 357163 jetty 8 ought to proxy jetty8 javadocs
 + 357209 JSP tag listeners not called
 + 360051 SocketConnectionTest.testServerClosedConnection is excluded
 + 361135 Allow session cookies to NEVER be marked as secure, even on HTTPS
   requests.
 + 362249 update shell scripts to jetty8
 + 363878 Add ecj compiler to jetty-8 for jsp
 + 364283 can't parse the servlet multipart-config for the web.xml
 + 364430 Support web.xml enabled state for servlets

jetty-7.6.0.RC5 - 20 January 2012
 + 359329 Prevent reinvocation of LoginModule.login with jaspi for already
   authed user
 + 368632 Remove superfluous removal of org.apache.catalina.jsp_file
 + 368633 fixed configure.dtd resource mappings
 + 368635 moved lifecycle state reporting from toString to dump
 + 368773 process data constraints without realm
 + 368787 always set token view to new header buffers in httpparser
 + 368821 improved test harness
 + 368920 JettyAwareLogger always formats the arguments
 + 368948 POM for jetty-jndi references unknown version for javax.activation
 + 368992 avoid non-blocking flush when writing to avoid setting !_writable
   without _writeblocked
 + JETTY-1475 made output state fields volatile to provide memory barrier for
   non dispatched thread IO

jetty-7.6.0.RC4 - 13 January 2012
 + 365048 jetty Http client does not send proxy authentication when requesting
   a Https-resource through a web-proxy.
 + 366774 removed XSS vulnerbility
 + 367099 Upgrade jetty-websocket for RFC 6455 - Addendum
 + 367716 simplified idleTimeout logic
 + 368035 WebSocketClientFactory does not invoke super.doStop()
 + 368060 do not encode sendRedirect URLs
 + 368114 Protect against non-Strings in System properties for Log
 + 368189 WebSocketClientFactory should not manage external thread pool
 + 368215 Remove debug from jaspi
 + 368240 Improve AggregateLifeCycle handling of shared lifecycles
 + 368291 Change warning to info for NoSuchFieldException on
   BeanELResolver.properties

jetty-7.6.0.RC3 - 05 January 2012
 + 367433 added tests to investigate
 + 367435 improved D00 test harness
 + 367485 HttpExchange canceled before response do not release connection
 + 367502 WebSocket connections should be closed when application context is
   stopped.
 + 367591 corrected configuration.xml version to 7.6
 + 367635 Added support for start.d directory
 + 367638 limit number of form parameters to avoid DOS
 + JETTY-1467 close half closed when idle

jetty-7.6.0.RC2 - 22 December 2011
 + 364638 HttpParser closes if data received while seeking EOF. Tests fixed to
   cope
 + 364921 Made test less time sensitive for ssl
 + 364936 use Resource for opening URL streams
 + 365267 NullPointerException in bad Address
 + 365375 ResourceHandler should be a HandlerWrapper
 + 365750 Support WebSocket over SSL, aka wss://
 + 365932 Produce jetty-websocket aggregate jar for android use
 + 365947 Set headers for Auth failure and retry in http-spi
 + 366316 Superfluous printStackTrace on 404
 + 366342 Dont persist DosFilter trackers in http session
 + 366730 pass the time idle to onIdleExpire
 + 367048 test harness for guard on suspended requests
 + 367175 SSL 100% CPU spin in case of blocked write and RST
 + 367219 WebSocketClient.open() fails when URI uses default ports
 + JETTY-1460 suppress PrintWriter exceptions
 + JETTY-1463 websocket D0 parser should return progress even if no fill done
 + JETTY-1465 NPE in ContextHandler.toString

jetty-7.6.0.RC1 - 04 December 2011
 + 352565 cookie httponly flag ignored
 + 353285 ServletSecurity annotation ignored
 + 357163 jetty 8 ought to proxy jetty8 javadocs
 + 357209 JSP tag listeners not called
 + 360051 SocketConnectionTest.testServerClosedConnection is excluded
 + 361135 Allow session cookies to NEVER be marked as secure, even on HTTPS
   requests.
 + 362249 update shell scripts to jetty8
 + 363878 Add ecj compiler to jetty-8 for jsp
 + 364283 can't parse the servlet multipart-config for the web.xml
 + 364430 Support web.xml enabled state for servlets
 + 365370 ServletHandler can fall through to nested handler

jetty-7.6.0.RC0 - 29 November 2011
 + 349110 fixed bypass chunk handling
 + 360546 handle set count exceeding max integer
 + 362111 StdErrLog.isDebugEnabled() returns true too often
 + 362113 Improve Test Coverage of org.eclipse.jetty.util.log classes
 + 362407 setTrustStore(Resource) -> setTrustStoreResource(R)
 + 362447 add setMaxNonceAge() to DigestAuthenticator
 + 362468 NPE at line org.eclipse.jetty.io.BufferUtil.putHexInt
 + 362614 NPE in accepting connection
 + 362626 IllegalStateException thrown when SslContextFactory preconfigured
   with SSLContext
 + 362696 expand virtual host configuration options to ContextHandler and add
   associated test case for new behavior
 + 362742 improved UTF8 exception reason
 + 363124 improved websocket close handling
 + 363381 Throw IllegalStateException if Request uri is null on getServerName
 + 363408 GzipFilter should not attempt to compress HTTP status 204
 + 363488 ShutdownHandler use stopper thread
 + 363718 Setting java.rmi.server.hostname in jetty-jmx.xml
 + 363757 partial fix
 + 363785 StdErrLog must use system-dependent EOL
 + 363943 ignore null attribute values
 + 363993 EOFException parsing HEAD response in HttpTester
 + 364638 SCEP does idle timestamp checking. New setCheckForIdle method
   controls onIdleExpired callback. 364921 a second onIdleExpired callback will
   result in close rather than a shutdown output.
 + 364657 Support HTTP only cookies from standard API
 + JETTY-1442 add _hostHeader setter for ProxyRule
 + Refactored NIO layer for better half close handling

jetty-8.0.4.v20111024 - 24 October 2011
 + 358263 JDBCSessionIdManager add setDatasource(DataSource) method
 + 358649 Replace existing StdErrLog system properties for DEBUG/IGNORED with
   LEVEL instead.
 + 360836 Accept parameters with bad UTF-8. Use replacement character
 + 360912 CrossOriginFilter does not send Access-Control-Allow-Origin on
   responses. 355103 Make allowCredentials default to true in
   CrossOriginFilter.
 + 360938 Connections closed after a while
 + 361135 secure cookies for sessions
 + 361319 Log initialization does not catch correct exceptions on all jvms
 + 361325 359292 Allow KeyStore to be set
 + 361456 release timer task on connection failed
 + 361655 ExecutorThreadPool.isLowOnThreads() returns wrong value
 + JETTY-1444 start threadpool before selector manager

jetty-7.5.4.v20111024 - 24 October 2011
 + 358263 JDBCSessionIdManager add setDatasource(DataSource) method
 + 358649 Replace existing StdErrLog system properties for DEBUG/IGNORED with
   LEVEL instead.
 + 360836 Accept parameters with bad UTF-8. Use replacement character
 + 360912 CrossOriginFilter does not send Access-Control-Allow-Origin on
   responses. 355103 Make allowCredentials default to true in
   CrossOriginFilter.
 + 360938 Connections closed after a while
 + 361319 Log initialization does not catch correct exceptions on all jvms
 + 361325 359292 Allow KeyStore to be set
 + 361456 release timer task on connection failed
 + 361655 ExecutorThreadPool.isLowOnThreads() returns wrong value
 + JETTY-1444 start threadpool before selector manager

jetty-8.0.3.v20111011 - 11 October 2011
 + 348978 migrate jetty-http-spi
 + 358649 StdErrLog system properties for package/class logging LEVEL

jetty-8.0.2.v20111006 - 06 October 2011
 + 336443 add missing comma in DigestAuthenticator string
 + 342161 ScannerTest fails intermittently on Mac OS X
 + 346419 testing HttpClient FDs
 + 353267 Request._parameters initialization bug
 + 353509 jetty-client unit tests are running too long
 + 353627 Basic Auth checks that Basic method has been send
 + 356144 Allow SelectorManager thread priority to be set
 + 356274 Start SSL socket factory in call to open()
 + 357163 jetty 8 ought to proxy jetty8 javadocs
 + 357178 websockets draft 14 support
 + 357188 Send content buffer directly
 + 357209 JSP tag listeners not called
 + 357216 Logging via Log4J does not expand braces in format strings
 + 357240 more half close refinements
 + 357338 remove debug
 + 357672 resolve issue with serializing pojos with mongodb session manager
   thanks to john simone for the discovery and fix
 + 357959 Include javadoc in distribution
 + 358027 NullPointerException in ResourceHandler with jetty-stylesheet.css
 + 358035 idle time only active if > 0
 + 358147 Add catch for UnknownHostException to fix leaky file descriptor in
   client
 + 358164 Dispatch from servlet to handler
 + 358263 add method for osgi users to register a driver as Class.forName does
   not work for them
 + 358649 StdErrLog system properties for package/class logging LEVEL
 + 358674 Still allows sslv3 for now
 + 358687 Updated jsp does not scan for system tlds Fixed pattern
 + 358784 JSP broken on Java 1.5
 + 358925 bit more javadoc on usage
 + 358959 File descriptor leak with UnresolvedAddressException
 + 359309 adjust previous test for servletPath to include pathInfo
 + 359673 updated websocket version handling
 + 359675 Principal != String, fix for issue in property file login manager
 + 360051 SocketConnectionTest.testServerClosedConnection is excluded
 + 360066 jsps referenced in web.xml <jsp-file> elements do not compile
 + JETTY-1130 Access Sessions from HashSessionIdManager
 + JETTY-1277 Fixed sendRedirect encoding of relative locations
 + JETTY-1322 idle sweeper checks for closed endp
 + JETTY-1377 extra logging for busy selector
 + JETTY-1378 new sys property for the latest jsp-impl to force the use of the
   JDTCompiler when running in OSGi.
 + JETTY-1414 applied to PropertyUserStore
 + JETTY-1415 Start/Stop Server and Client only once in test, code format
 + JETTY-1420 Set Host header for new request in RedirectListener
 + JETTY-1421 Implement RedirectListener.onException,onConnectionFailed
 + JETTY-1423 force connection to be closed returned
 + JETTY-1430 local JNDI contexts don't carry environment
 + JETTY-1434 Add a jsp that exercises jstl
 + JETTY-1439 space in directory installation path causes classloader problem

jetty-7.5.3.v20111011 - 11 October 2011
 + 348978 migrate jetty-http-spi
 + 358649 StdErrLog system properties for package/class logging LEVEL

jetty-7.5.2.v20111006 - 06 October 2011
 + 336443 check nonce count is increasing
 + 342161 ScannerTest fails intermittently on Mac OS X
 + 346419 testing HttpClient FDs
 + 353267 Request._parameters initialization bug
 + 353509 jetty-client unit tests are running too long
 + 353627 Basic Auth checks that Basic method has been send
 + 356144 Allow SelectorManager thread priority to be set
 + 356274 Start SSL socket factory in call to open()
 + 357178 websockets draft 14 support
 + 357188 Send content buffer directly
 + 357209 JSP tag listeners not called
 + 357216 Logging via Log4J does not expand braces in format strings
 + 357240 more half close refinements
 + 357338 remove debug
 + 357672 resolve issue with serializing pojos with mongodb session manager
   thanks to john simone for the discovery and fix
 + 357959 Include javadoc in distribution
 + 358027 NullPointerException in ResourceHandler with jetty-stylesheet.css
 + 358035 idle time only active if > 0
 + 358147 Add catch for UnknownHostException to fix leaky file descriptor in
   client
 + 358164 Dispatch from servlet to handler
 + 358263 add method for osgi users to register a driver as Class.forName does
   not work for them
 + 358649 StdErrLog system properties for package/class logging LEVEL
 + 358674 Still allows sslv3 for now
 + 358687 Updated jsp does not scan for system tlds Fixed pattern
 + 358784 JSP broken on Java 1.5
 + 358925 bit more javadoc on usage
 + 358959 File descriptor leak with UnresolvedAddressException
 + 359309 adjust previous test for servletPath to include pathInfo
 + 359673 updated websocket version handling
 + 359675 Principal != String, fix for issue in property file login manager
 + 360051 SocketConnectionTest.testServerClosedConnection is excluded
 + 360066 jsps referenced in web.xml <jsp-file> elements do not compile
 + JETTY-1130 Access Sessions from HashSessionIdManager
 + JETTY-1277 Fixed sendRedirect encoding of relative locations
 + JETTY-1322 idle sweeper checks for closed endp
 + JETTY-1377 extra logging for busy selector
 + JETTY-1378 new sys property for the latest jsp-impl to force the use of the
   JDTCompiler when running in OSGi.
 + JETTY-1414 applied to PropertyUserStore
 + JETTY-1415 Start/Stop Server and Client only once in test, code format
 + JETTY-1420 Set Host header for new request in RedirectListener
 + JETTY-1421 Implement RedirectListener.onException,onConnectionFailed
 + JETTY-1423 force connection to be closed returned
 + JETTY-1430 local JNDI contexts don't carry environment
 + JETTY-1434 Add a jsp that exercises jstl
 + JETTY-1439 space in directory installation path causes classloader problem

jetty-8.0.1.v20110908 - 08 September 2011
 + 350634 Added Resource.newResource(File)
 + 356190 fix monodb tests  for changed test api
 + 356428 removed timed waits from test
 + 356693 reduce visibility to webapp of websocket implementations
 + 356695 jetty server jars are provided for websockets
 + 356726 Instead of the sessionDestroyed called sessionCreated after
   invalidate session
 + 356751 Add null protection to ServletContextHandler.doStop
 + 356823 correctly decode close codes.  Send not utf-8 close code
 + 357058 Acceptor thread blocking

jetty-7.5.1.v20110908 - 08 September 2011
 + 350634 Added Resource.newResource(File)
 + 356190 fix monodb tests  for changed test api
 + 356428 removed timed waits from test
 + 356693 reduce visibility to webapp of websocket implementations
 + 356695 jetty server jars are provided for websockets
 + 356726 Instead of the sessionDestroyed called sessionCreated after
   invalidate session
 + 356751 Add null protection to ServletContextHandler.doStop
 + 356823 correctly decode close codes.  Send not utf-8 close code
 + 357058 Acceptor thread blocking

jetty-8.0.0.v20110901 - 01 September 2011
 + 352565 cookie httponly flag ignored
 + 353073 better warnings
 + 353285 ServletSecurity annotation ignored
 + 356421 Upgraded websocket to draft 13 support

jetty-7.5.0.v20110901 - 01 September 2011
 + 353073 better warnings
 + 356421 Upgraded websocket to draft 13 support

jetty-7.5.0.RC2 - 30 August 2011
 + 293739 Hide stacks in named log testing. Various other minor log cleanups in
   output.
 + 352188 TestClient correctly processes --host option in jetty-websocket
 + 352222 Moved JmxMonitor functionality from Codehaus
 + 353014 TimeoutExchangeTest run time reduced
 + 353073 deprecated non factory method for websocket clients
 + 353192 Better warning for classes of wrong type
 + 353623 Added new methods to HttpExchange
 + 353624 HttpURI accepts java.net.URI object in constructor
 + 354080 ServletContextHandler allows to replace any subordinate handler when
   restarted
 + 355478 set public to HashedSession, looks like honest mistake and not by
   design to be this way
 + 355854 remove automatic conversion in favor of issuing a warning for
   jetty-web.xml that can't be processed
 + 356128 Moved integration tests from jetty-monitor to test-integration module
 + 356137 Upgrade to jsp implementation version 2.1.3-b10
 + 356144 added SelectorManager.setSelectorPriorityDelta(int)
 + JETTY-1410 handle 1xx in similar fashion to 401s and 302s

jetty-7.5.0.RC1 - 19 August 2011
 + 276670 SLF4J loggers show correct location information
 + 335001 Eliminate expected exceptions from log when running in JBoss
 + 355103 Make allowCredentials default to true in CrossOriginFilter
 + 355162 Allow creating an empty resource collection
 + JETTY-1410 HTTP client handles CONTINUE 100 response correctly
 + JETTY-1414 HashLoginService doesn't refresh realm if specified config
   filename is not an absolute platform specific value

jetty-8.0.0.RC0 - 16 August 2011
 + 352565 cookie httponly flag ignored
 + 353285 ServletSecurity annotation ignored
 + Enable annotations by default
 + Merge from jetty-7.4.3

jetty-8.0.0.M3 - 27 May 2011
 + 324505 Implement API login
 + 335500 request.getParts() throws a NullPointerException
 + 343472 isUserInRole does not prevent subsequent login call
 + 346180 jsp-2.2 support
 + Updated to jetty-7.4.2.v20110526

jetty-7.5.0.RC0 - 15 August 2011
 + 298502 Handle 200 Connect responses with no content-length
 + 347484 / - > ${/} in some paths in grant codebases
 + 349005 add javadoc detailing the convenience hack of removing leading /'s
 + 351516 Refactored sessions to better support nosql session managers
 + 351576 Do not use deprecated method File.toURL()
 + 352046 Need try/catch around features set in XmlParser
 + 352133 Generally resolve java 1.5isms
 + 352176 xml parsing on startElement should be more flexible on using qName or
   localName
 + 352421 HttpURI paths beginning with '.'
 + 352684 Implemented spinning thread analyzer
 + 352786 GzipFilter fails to pass parameters to GzipResponseWrapper
 + 352999 ExpireTest running too long
 + 353073 WebSocketClient
 + 353095 maven-jetty-plugin: PermGen leak due to javax.el.BeanELResolver
 + 353165 addJars can follow symbolic link jar files
 + 353210 Bundle-Version in o.e.j.o.boot.logback fix
 + 353465 JAASLoginService ignores callbackHandlerClass
 + 353563 HttpDestinationQueueTest too slow
 + 353862 Improve performance of QuotedStringTokenizer.quote()
 + 354014 Content-Length is passed to wrapped response in GZipFilter
 + 354204 Charset encodings property file not used
 + 354397 RewriteRegexRule handles special characters in regex group
 + 354466 Typo in example config of jetty-plus.xml

jetty-7.4.5.v20110725 - 25 July 2011
 + 347484 / - > ${/} in some paths in grant codebases
 + 352133 resolve some 1.5isms
 + 352421 HttpURI paths beginning with '.'
 + 352786 GzipFilter fails to pass parameters to GzipResponseWrapper

jetty-7.4.4.v20110707 - 07 July 2011
 + 308851 Converted all jetty-client module tests to JUnit 4
 + 345268 JDBCSessionManager does not work with maxInactiveInterval = -1
 + 350397 SelectChannelConnector does not shutdown gracefully
 + 350634 Reverted FileResource constructor changes
 + 351039 Forward dispatch should retain locale
 + 351199 HttpServletResponse.encodeURL() wrongly encodes an url without path
   when cookies are disabled
 + JETTY-1153 Default charset/encoding of HTTP POST requests
 + JETTY-1380 Jetty Rewrite example does not work in Hightide

jetty-7.4.3.v20110701 - 01 July 2011
 + 295832 ProxyServlet more extensible and configurable
 + 302566 GZIP handler for embedded Jetty servers
 + 308851 Converted HttpExchangeTest and related tests to JUnit 4
 + 324704 JDBC Session Manager reloading session
 + 332200 Eliminate expected exceptions from log while using
   org.eclipse.jetty.jmx bundle
 + 347468 o.e.j.deploy.binding.GlobalWebappConfigBindingTest fails on Windows
   platform
 + 347617 Dynamically install/update/remove OSGi bundles discovered in the
   contexts folder
 + 347717 start.jar destroys dependent child of --exec
 + 347889 OSGi should follow directive visibility:=reexport for
   META-INF/web-fragments and resources
 + 347898 Close channel on JVM exceptions
 + 348652 jetty.sh starts two unix processes
 + 348935 Close A tag in directory listing
 + 349344 Passing empty query string to UrlEncoded#decodeTo(String, MultiMap
   String) does not yield an empty map
 + 349738 set buffer sizes for http client in proxy servlet
 + 349870 proxy servlet protect continuation against fast failing exchanges
 + 349896 SCEP supports zero idleTimeout
 + 349897 draft -09 websockets
 + 349997 MBeanContainer uses weak references
 + 350533 Add "Origin" to the list of allowed headers in CrossOriginFilter
 + 350634 Cleanup FileResource construction
 + 350642 Don't close SCEP during NIOBuffer manipulation
 + JETTY-1342 Recreate selector in change task
 + JETTY-1385 NPE in jetty client's
   HTttpExchange.setRequestContentSource(InputStream)
 + JETTY-1390 RewriteHandler handles encoded URIs

jetty-7.4.2.v20110526
 + 334443 Improve the ability to specify extra class paths using the Jetty
   Maven Plugin
 + 336220 tmp directory is not set if you reload a webapp with
   jetty-maven-plugin
 + 338364 Fixed expires header for set cookies
 + 345615 Enable SSL Session caching
 + 345729 binding for managing server and system classes globally
 + 345763 Source file is updated during the build
 + 345873 Update jetty-ssl.xml to new style
 + 345900 Handle IPv6 with default port
 + 346014 Fixed full HttpGenerator
 + 346124 ServletContext resources paths not resolved correctly when using UNC
   shares
 + 346179 o.e.j.util.ScannerTest fails on MacOS X platform
 + 346181 o.e.j.server.StressTest stalls on MacOS X platform
 + 346614 HttpConnection.handle() spins in case of SSL truncation attacks
 + 346764 OrderedGroupBinding deployment binding
 + 346998 AbstractLifeCycle.isRunning() returns false if state changes from
   STARTING to STARTED during call
 + 347137 Allow SSL renegotiations by default in HttpClient
 + 374174 Consistent mbean names
 + JETTY-1146 Encode jsessionid in sendRedirect
 + JETTY-1342 Recreate selector if wakeup throws JVM bug

jetty-7.4.1.v20110513
 + 288563 remove unsupported and deprecated --secure option
 + 332907 Add context property to ObjectName of JMX MBeans
 + 336056 Ability to override the computation of the ContextHandler to deploy
   the DefaultServlet on the HttpService
 + 340040 Support for a total timeout
 + 343083 Set nested dispatch type and connection
 + 343172 Check package implementor for version
 + 343277 add support for a context white list
 + 343352 make sure that jetty.osgi.boot is activated when a WAB is registered
 + 343482 refactored overlay deployer layout to use WAR layout
 + 343567 HttpClient does not limit the destination's exchange queue
 + 343680 Handle OSGi bundle jars not ending in ".war"
 + 343707 'REQUEST' is printed on console for each incoming HTTP request
 + 343923 flush timeouts applied to outer loop
 + 343936 Session idle calls unbind and remove listeners
 + 344059 Websockets draft-07
 + 344067 Add support for OSGi fragment bundles to add static resources to
   web-bundles
 + 344513 Attempting to set ConfigurationClasses in jetty-web.xml causes NPE
 + 344529 Ability to customize the error handling of the OSGi HttpService
 + 345047 Readded deprecated ScanningAppDeployer#setMonitoredDir
 + 345290 Weak references from SessionIdManager. HashSessionManager cleanup
 + 345543 Always close endpoint on SSLException
 + 345656 Disambiguate SslContextFactory#validateCerts property
 + 345679 Allow setting an initialized KeyStore as keystore/truststore of
   SslContextFactory
 + 345704 jetty-nested works with forwarded SSL in cloudfoundry
 + JETTY-954 WebAppContext eats any start exceptions instead of stopping the
   server load
 + JETTY-1314 Handle bad URI encodings
 + JETTY-1324 Tested not using CESU-8 instead of UTF-8
 + JETTY-1326 Invoker names not hashCode based
 + JETTY-1343 IllegalArgumentException for bad % encodings
 + JETTY-1347 Updated ServletHander javadoc

jetty-7.4.0.v20110414
 + 342504 Scanner Listener
 + 342700 refine websocket API for anticipated changes
 + JETTY-1362 Set root cause of UnavailableException
 + Various test harness cleanups to avoid random failures

jetty-7.4.0.RC0
 + 324110 Added test harnesses for merging of QueryStrings
 + 337685 Update websocket API in preparation for draft -07
 + 338627 HashSessionManager.getIdleSavePeriod returns milliseconds instead of
   seconds
 + 338807 Ignore content length in 1xx, 204, 304 responses
 + 338819 Externally control Deployment Manager application lifecycle
 + 339084 Fixed NPE with servlet 3.0 async listener
 + 339150 Validate client certificate when it is used for authentication
 + 339187 In the OSGi manifest of the jetty-all-server aggregate, mark
   javax.annotation as optional
 + 339543 Add configuration options for Certificate Revocation checking
 + 340265 Improve handling of io shutdown in SSL
 + 340621 Added SizedThreadPool interface
 + 340636 HashSessionManager lazy loads all sessions
 + 340838 Update ConnectHandler to perform half closes properly
 + 340878 Integrations should be able to load their own keystores
 + 340920 Dynamically assign RMI registry port for integration testing
 + 340949 Scanner delays file notifications until files are stable
 + 341006 Move inner enums out into separate file
 + 341105 Stack trace is printed for an ignored exception
 + 341145 WebAppContext MBean attribute serverClasses returns empty value
 + 341171 Locking in HttpDestination blocks all requests to the same address
 + 341206 Stop order is wrong in HandlerWrapper
 + 341255 org.eclipse.http usage in AJP/SessionId linkage
 + 341386 Remote close not detected by HttpClient
 + 341394 Remove 'Unavailable' JMX attributes of WebAppContext MBean
 + 341439 Blocking HttpClient does not use soTimeout for timeouts
 + 341561 Exception when adding o.e.j.s.DoSFilter as managed attribute
 + 341692 Fixed deadlock if stopped while starting
 + 341694 Disable AJP buffer resizing
 + 341726 JSONPojoConverter handles characters
 + 341736 Split jetty-nested out of war module
 + 341850 Protect QTP dump from bad stacks
 + 341992 Overlayed context deployer
 + JETTY-1245 Pooled Buffers implementation
 + JETTY-1354 Added jetty-nested
 + Added extra session removal test
 + Ensure generated fragment names are unique

jetty-8.0.0.M2 - 16 November 2010
 + 320073 Reconsile configuration mechanism
 + 321068 JSF2 fails to initialize
 + 324493 Registration init parameter handling null check, setInitParameters
   additive
 + 324505 Request.login method must throw ServletException if it cant login
 + 324872 allow disabling listener restriction from using *Registration
   interfaces
 + 327416 Change meaning of @HandlesTypes in line with latest interpretation by
   JSR315
 + 327489 Change meaning of @MultipartConfig to match servlet spec 3.0
   maintenance release 3.0a
 + 328008 Handle update to Servlet Spec 3 Section 8.2.3.h.ii
 + 330188 Reject web-fragment.xml with same <name> as another already loaded
   one
 + 330208 Support new wording on servlet-mapping and filter-mapping merging
   from servlet3.0a
 + 330292 request.getParts() returns only one part when the name is the same
 + Update to jetty-7.2.1.v20101111

jetty-7.3.1.v20110307 - 07 March 2011
 + 316382 Support a more strict SSL option with certificates
 + 333481 Handle UCS-4 codepoints in decode and encode
 + 335329 Moved blocking timeout handling to outside try catch
 + 336668 policy supports cert validation
 + 336691 Possible wrong length returned by ChannelEndPoint.flush() in case of
   RandomAccessFileBuffer
 + 336781 If xml parser is not validating, turn off external dtd resolution
 + 336793 Tee data filled and flushed from endpoint
 + 337258 Scanner start and end cycle notification
 + 337268 Allow specifying alias of a certificate to be used by SSL connector
 + 337270 Shared Timer for session management
 + 337271 Flush SSL endpoint when dispatch thread held forever
 + 337678 Readded optional async connection mode for HttpClient
 + 337685 Work in progress on draft 6 websockets
 + 337746 Fixed Session deIdle recursion
 + 337784 Improve HashSessionManager for session migrations
 + 337878 Extra tests of security constraints
 + 337896 HttpExchange.timeout does not override HttpClient.timeout
 + 337898 set client HttpConnection max idle time from exchange timeout
 + 338035 Default acceptors 0.25*CPUs and improved selector/acceptor thread
   names.
 + 338068 Leaking ConstraintMappings on redeploy
 + 338092 ProxyServlet leaks memory
 + 338607 Removed managed attributes when context is stopped
 + 338819 Externally control Deployment Manager application lifecycle
 + JETTY-1304 Allow quoted boundaries in Multipart filter
 + JETTY-1317 More elegent handling of bad URIs in requests
 + JETTY-1331 Allow alternate XML configuration processors (eg spring)
 + JETTY-1333 HttpClient _timeout and _soTimeout is messed up
 + JETTY-1335 HttpClient's SelectConnector clean-up
 + JETTY-1337 Workname cannot contain '.'
 + JETTY-1338 Trust default SecureRandom seed

jetty-7.3.0.v20110203 - 03 February 2011
 + 296978 standardizing various Testing Util Classes to jetty-test-helper
 + 319178 test failure fix in jetty-util on windows
 + 320457 add SPNEGO support
 + 324505 Implement API login
 + 328872 Multi Jetty xml files not loading if directory is referenced in
   jetty.conf
 + 329746 client option to set just truststore and use strict ssl context
 + 331803 Update XML configuration files to use proper arguments for startup
   command in examples
 + 332179 Fixed formatting of negative dates
 + 332432 Scanner.java now always scanning the canonical form of File
 + 332517 Improved DefaultServlet debug
 + 332703 Cleanup context scope JNDI at stop
 + 332796 Annotations inheritance does not work with jetty7
 + 332799 100% CPU on redeploy session invalidation
 + 332937 Added Destroyable Dumpable interfaces and reworked dependent
   lifecycles, specially of JNDI
 + 333247 fix api compat issue in ConstraintSecurityHandler
 + 333415 wired up HttpInput.available and added test harnesses
 + 333481 Handle UTF-32 codepoints in decode and encode
 + 333608 tlds defined in web.xml are not picked up
 + 333679 Refactored jetty-jmx. Moved mbeans to modules
 + 333717 HttpExchange able to return local address used
 + 333771 System properties are not available inside XML configuration file by
   using the 'property' tag
 + 333875 Monitor public constructor
 + 333892 Improved JVM bug detection
 + 334062 It should be possible to embed in the jetty.home.bundle the ssl
   keystore files
 + 334229 javax-security needs to import the package javax.security.cert in its
   OSGi manifest
 + 334311 fix buffer reuse issue in CachedExchange
 + 335329 Stop SSL spin during handshake and renogotiate
 + 335361 Fixed 'jetty.sh check' to show current PID when JETTY_PID env
   variable is set
 + 335641 Cleaned up dispatch handling to avoid key.interestOps==0 when
   undispatched
 + 335681 Improve ChannelEndPoint.close() to avoid spinning
 + 335836 Race when updating SelectChannelEndPoint._dispatched
 + JETTY-1259 NullPointerException in JDBCSessionIdManager when invalidating
   session (further update)

jetty-7.2.2.v20101205 - 05 December 2010
 + 328789 Clean up tmp files from test harnesses
 + 330188 Reject web-fragment.xml with same <name> as another already loaded
   one
 + 330208 Support new wording on servlet-mapping and filter-mapping merging
   from servlet3.0a
 + 330210 Improve performance of writing large bytes arrays
 + 330229 Jetty tries to parse META-INF/*.tld when jsp-api is not on classpath
   causing DTD entity resoluton to fail
 + 330265 start.jar --stop kills --exec subprocess
 + 330417 Atomic PUT in PutFilter
 + 330419 Reloading webapp duplicates StandardDescriptorProcessor
 + 330686 OSGi: Make org.eclipse.jetty.jsp-2.1 a fragment of
   org.apache.jasper.glassfish
 + 330732 Removed System.err debugging
 + 330764 Command line properties passed to start.jar --exec
 + 331230 Fixed low thread warnings when acceptors>threadpool
 + 331461 Fixed idle timeout for unflushed HTTP/1.0
 + 331567 IPAccessHandlerTest failed on MacOS fix
 + 331703 Fixed failing OSGI test TestJettyOSGiBootWithJsp.java on MacOSX
 + JETTY-1297 Improved matching of vhosts so that a vhost match has priority
 + JETTY-1307 Check that JarFileResource directories end with /
 + JETTY-1308 327109 (re)fixed AJP handling of empty packets

jetty-7.2.1.v20101111 - 11 November 2010
 + 324679 Fixed dedection of write before static content
 + 328008 Handle update to Servlet Spec 3 Section 8.2.3.h.ii
 + 328199 Ensure blocking connectors always close socket
 + 328205 Improved SelectManager stopping
 + 328306 Serialization of FormAuthentication
 + 328332 Response.getContentType works with setHeader
 + 328523 Fixed overloaded setters in AppProvider
 + 328778 Improved javadoc for secure session cookies
 + 328782 allow per connection max idle time to be set
 + 328885 web overrides do not override
 + 328988 Idle saving of session values
 + 329180 Spin check for Selector to stop
 + 329410 Enforce XmlConfiguration properties as Map<String,String>
 + 329602 only clear ServletContext attributes on doStop
 + 329642 Concurrent modification exception in Deployment Manager
 + 329643 Improved deployment of resource collections
 + JETTY-748 Prevent race close of socket by old acceptor threads
 + JETTY-1291 Extract query parameters even if POST content consumed
 + JETTY-1295 Contexts mixed up when hot-deploying on virtual hosts
 + JETTY-1297 Make ServletContext.getContext(String) virtual host aware

jetty-6.1.26 - 10 November 2010
 + JETTY-748 Prevent race close of socket by old acceptor threads
 + JETTY-1239 HTAccessHandler [allow from 127.0.0.1] does not work
 + JETTY-1291 Extract query parameters even if POST content consumed
 + JETTY-1293 Avoid usage of String.split
 + JETTY-1296 Always clear changes list in selectManager

jetty-6.1.26.RC0 - 20 October 2010
 + 325468 Clean work webapp dir before unpack
 + 327109 Fixed AJP handling of empty packets
 + 327562 Implement all X-Forwarded headers in ProxyServlet
 + JETTY-547 Improved usage of shutdownOutput before close
 + JETTY-912 add per exchange timeout
 + JETTY-1051 offer jetty.skip flag for maven plugin
 + JETTY-1096 exclude maven and plexus classes from jetty plugin
 + JETTY-1248 Infinite loop creating temp MultiPart files
 + JETTY-1264 Idle timer deadlock
 + JETTY-1271 Handle unavailable request
 + JETTY-1278 J2se6 SPI filter handling fix
 + JETTY-1283 Allow JSONPojoConvertorFactory to set fromJSON
 + JETTY-1287 rewrite handler thread safe issue resolved
 + JETTY-1288 info when atypical classloader set to WebAppContext
 + JETTY-1289 MRU cache for filter chains
 + JETTY-1292 close input streams after keystore.load()

jetty-7.2.0.v20101020 - 20 October 2010
 + 289540 added javadoc into distribution
 + 297154 add source distribution artifact
 + 323985 Xmlconfiguration pulls start.jar config properties
 + 324369 Improved handling of multiple versions of
   draft-ietf-hybi-thewebsocketprotocol
 + 326734 Configure Digest maxNonceAge with Security handler init param
 + 327109 Fixed AJP handling of empty packets
 + 327183 Allow better configurability of HttpClient for TLS/SSL
 + 327469 removed needless java6 dependencies
 + 327562 Implement all X-Forwarded headers in ProxyServlet
 + 327601 Multipart Filter handles quoted tokens
 + 327725 Nested ResourceCaches
 + 328199 Ensure blocking connectors always close socket
 + 328205 Improved SelectManager stopping
 + 328273 Added serializable to default user identity
 + JETTY-1288 Info statement when atypical classloader set on WebAppContext
 + JETTY-1289 LRU cache for filter chains

jetty-7.2.0.RC0 - 01 October 2010
 + 314087 Simplified SelectorManager
 + 319334 Concurrent, sharable ResourceCache
 + 319370 WebAppClassLoader.Context
 + 319444 Two nulls are appended to log statements from ContextHanler$Context
 + 320073 Reconsile configuration mechanism
 + 320112 Websocket in aggregate jars
 + 320264 Removed duplicate mime.property entries
 + 320457 Added rfc2045 support to B64Code
 + 321232 BasicAuthenticator ignores bad Authorization header
 + 321307 HashSessionManager calls passivation listeners
 + 321730 SelectChannelEndPoint prints to System.err
 + 321735 HttpClient onException called for buffer overflow
 + 322448 Added jetty-dir.css for directory listings
 + 322575 NPE in HotSwapHandler if old handler null
 + 322683 RewriteHandler thread safety
 + 323196 org.mortbay properties to org.eclipse
 + 323435 MovedContextHandler permanent redirection
 + 323464 IPv6 localhost with no Host header
 + 324110 Merge async dispatch parameters
 + 324158 Durable download or Orbit jars
 + 324260 Jetty-6 continuations handle complete calls
 + 324359 illegal actions on AsyncContext should not change its state
 + 324360 validate input on getResource since loop logic obscures subclass
   input validation.
 + 324369 Implement draft-ietf-hybi-thewebsocketprotocol-01
 + 324377 Allow dispatch of ServletRequest and ServletResponse
 + 324379 Change content type after getWriter
 + 324501 Fire RequestListener.requestDestroyed in last-to-first order
 + 324601 Check session expiry on access
 + 324679 Allow filter to write before static content
 + 324811 NPE in Server.dump
 + 324812 restore WebAppContext constructor used by geronimo integration
 + 325072 include to DefaultServlet of missing file throws
   FileNotFoundException
 + 325105 websocket ondisconnect fixed
 + 325128 websocket send during onConnect
 + 325468 Clean work webapp dir before unpack
 + 326612 Handle X-Forwarded-Proto header
 + JETTY-912 added per exchange timeout api
 + JETTY-1063 Plugin problems with spaces in classpath resource references
 + JETTY-1245 Do not use direct buffers with NIO SSL
 + JETTY-1249 Apply max idle time to all connectors
 + JETTY-1250 Parallel start of HandlerCollection
 + JETTY-1256 annotation and jta jars from Orbit
 + JETTY-1259 NullPointerException in JDBCSessionIdManager when invalidating
   session
 + JETTY-1261 errant listener usage in StandardDescriptorProcessor
 + JETTY-1263 JDBCSessionIdManager table creation fails on Oracle
 + JETTY-1265 Reason field option in client response
 + JETTY-1266 Destroy sessions before filters/servlets
 + JETTY-1268 Form Auth saves POST data
 + JETTY-1269 Improve log multithreadedness
 + JETTY-1270 Websocket closed endp protection
 + JETTY-1271 handled unavailable exception
 + JETTY-1279 Make jetty-plus.xml enable plus features for all webapps by
   default
 + JETTY-1281 Create new session after authentication
 + JETTY-1283 JSONPojoConvertorFactory can turn off fromJSON
 + Added ignore to Logger interface
 + Fix jetty-plus.xml for new configuration names
 + Improved debug dump

jetty-7.1.6.v20100715
 + 319519 Warn about duplicate configuration files
 + 319655 Reset HEAD status
 + JETTY-1247 synchronize recylcing of SSL NIO buffers
 + JETTY-1248 fix parsing of bad multiparts
 + JETTY-1249 Apply max idle time to all connectors
 + JETTY-1251 Replace then close selector for JVM bugs

jetty-8.0.0.M1 - 12 July 2010
 + 306350 Ensure jars excluded by ordering are not scanned for annotations
 + JETTY-1224 Change jetty-8 merge rules for fragment descriptors and
   annotations
 + Ensure <absolute-ordering> in web.xml overrides relative <ordering> in
   fragments
 + Ensure empty <absolute-ordering> implies exclusion of all fragments
 + Ensure servlet-api jar class inheritance hierarchy is scanned

jetty-7.1.5.v20100705
 + 288194 Add blacklist/whitelist to ProxyServlet and ProxyHandler
 + 296570 EOFException for HttpExchange when HttpClient.stop called
 + 311550 The WebAppProvider should allow setTempDirectory
 + 316449 Websocket disconnect fix
 + 316584 Exception on startup if temp path has spaces and extractWAR=false
 + 316597 Removed null check and fixed name in Resource#hrefEncodeURI
 + 316909 CNFE: org.xml.sax.SAXException on org.eclipse.jetty.osgi.boot start
   with jsp fragment
 + 316970 jetty.sh fails to find JETTY_HOME in standard directories
 + 316973 jetty.sh claims java installation is invalid
 + 316976 removed quotes of JAVA_OPTIONS in jetty.sh
 + 317007 Unable to run Jetty OSGi when
   -Dosgi.compatibility.bootdelegation=false
 + 317019 Date HTTP header not sent for HTTP/1.0 requests
 + 317231 Ability to configure jetty with a fragment bundle that contains
   etc/jetty.xml
 + 317759 Allow roles and constraints to be added after init
 + 317906 OPTIONS correctly handles TRACE
 + 318308 Correct quoting of unicode control characters
 + 318470 unboxing NPE protection in HttpConnection
 + 318551 Optional uncheck Printwriter
 + 319060 Support web-bundles that are not expanded (bundle is zipped)
 + JETTY-1237 Save local/remote address to be available after close
 + Update ecj to 3.6 Helios release drop

jetty-6.1.25 - 26 July 2010
 + 320264 Removed duplicate mime.property entries
 + JETTY-1212 Long content lengths
 + JETTY-1214 Avoid ISE when scavenging invalid session
 + JETTY-1223 DefaultServlet: NPE when setting relativeResourceBase and
   resourceBase is not set
 + JETTY-1226 javax.activation needs to be listed in the system classes
 + JETTY-1237 Remember local/remote details of endpoint
 + JETTY-1251 protected against closed selector
 + COMETD-112 if two threads create the same channel, then create events may
   occur after subscribe events
 + Jetty-6 is now in maintenance mode.

jetty-7.1.4.v20100610
 + 292326 Stop continuations if server is stopped
 + 292814 Make QoSFilter and DoSFilter JMX manageable
 + 293222 Improve request log to handle/show asynchronous latency
 + 294212 Can not customize session cookie path
 + 295715 AbstractSessionManager decoupled from Context
 + 298551 SslSocketConnector does not need keystore stream
 + 301608 Deregister shutdown hooks
 + 302350 org.eclipse.jetty.server.NCSARequestLog is missing JavaDoc
 + 303661 jetty.sh failes if JETTY_HOME is not writeable
 + 304100 Better document JMX setup in jetty-jmx.xml
 + 305300 AsyncContext.start dispatches runnable
 + 314299 Create test harness for JDBCLoginService
 + 314581 Implement the Sec-Websocket handshake
 + 315190 CrossOriginFilter avoid headers not understood by WebSocket
 + 315687 included init script fails to test for JETTY_HOME as empty
 + 315715 Improved Cookie version handling. Server.setMaxCookieVersion
 + 315744 Fixed STOP.PORT and STOP.KEY in start.jar
 + 315748 Removed --fromDaemon from start.jar (replaced with --daemon)
 + 315925 Improved context xml configuration handling
 + 315995 Incorrect package name in system classes list
 + 316119 Fixed idleTimeout for SocketEndPoint
 + 316254 Implement @DeclareRoles
 + 316334 Breaking change on org.eclipse.jetty.client.HttpExchange
 + 316399 Debug output in MultiPartFilter
 + 316413 Restarting webapp for packed war fails
 + 316557 OSGi HttpService failure due to undeployed context handlers
 + JETTY-547 Delay close after shutdown until request read
 + JETTY-1231 Support context request log handler

jetty-7.1.3.v20100526
 + 296567 HttpClient RedirectListener handles new HttpDestination
 + 297598 JDBCLoginService uses hardcoded credential class
 + 305898 Websocket handles query string in URI
 + 307457 Exchanges are left unhandled when connection is lost
 + 313205 Unable to run test-jdbc-sessions tests
 + 314009 jetty.xml configuration file on command line
 + 314177 JSTL support is broken
 + 314459 support maven3 for builds

jetty-7.1.2.v20100523
 + 308866 Update test suite to JUnit4 - Module jetty-util
 + 312948 Recycle SSL crypto buffers
 + 313196 randomly allocate ports for session test
 + 313278 Implement octet ranges in IPAccessHandler
 + 313336 secure websockets
 + 314009 updated README.txt
 + Update links to jetty website and wiki on test webapp

jetty-7.1.1.v20100517
 + 302344 Make the list of available contexts if root context is not configured
   optional
 + 304803 Remove TypeUtil Integer and Long caches
 + 306226 HttpClient should allow changing the keystore and truststore type
 + 308850 Update test suite to JUnit4 - Module jetty-annotations
 + 308853 Update test suite to JUnit4 - Module jetty-deploy
 + 308854 Update test suite to JUnit4 - Module jetty-http
 + 308855 Update test suite to JUnit4 - Module jetty-io
 + 308856 Update test suite to JUnit4 - Module jetty-jmx
 + 308857 Update test suite to JUnit4 - Module jetty-jndi
 + 308858 Update test suite to JUnit4 - Module jetty-plus
 + 308859 Update test suite to JUnit4 - Module jetty-policy
 + 308860 Update test suite to JUnit4 - Module jetty-rewrite
 + 308862 Update test suite to JUnit4 - Module jetty-server
 + 308863 Update test suite to JUnit4 - Module jetty-servlet
 + 308867 Update test suite to JUnit4 - Module jetty-webapp
 + 310918 Fixed write blocking for client HttpConnection
 + 312526 Protect shutdown thread initialization during shutdown

jetty-7.1.0 - 05 May 2010
 + 306353 fixed cross context dispatch to root context
 + 311154 Added deprecated StringBuffer API for backwards compatibility
 + 311554 Protect shutdown thread from Server#doStop
 + 312243 Optimized timeout handling

jetty-7.1.0.RC1 - 05 May 2010
 + 286889 Allow System and Server classes to be set on Server instance and when
   applied to all webapps
 + 291448 SessionManager has isCheckingRemoteSessionIdEncoding
 + 296650 JETTY-1198 reset idle timeout on request body chunks
 + 297104 HTTP CONNECT does not work correct with SSL destinations
 + 306782 Close connection when expected 100 continues is not sent
 + 308848 Update test suite to JUnit4 - Module jetty-ajp
 + 308861 Update test suite to JUnit4 - Module jetty-security
 + 308864 Update test suite to JUnit4 - Module jetty-servlets
 + 308865 Update test suite to JUnit4 - Module jetty-start
 + 308868 Update test suite to JUnit4 - Module jetty-websocket
 + 308869 Update test suite to JUnit4 - Module jetty-xml
 + 309153 Hide extracted WEB-INF/lib when running a non-extracted war
 + 309369 Added WebSocketLoadTest
 + 309686 Fixed response buffers usage
 + 310094 Improved start.jar options handling and configs
 + 310382 NPE protection when WAR is not a file
 + 310562 SslSocketConnector fails to start if excludeCipherSuites is set
 + 310634 Get the localport when opening a server socket
 + 310703 Update test suite to JUnit4 - Module tests/test-integration
 + 310918 Synchronize content exchange
 + 311154 Use Appendable in preference to StringBuilder/StringBuffer in APIs
 + 311362 Optional org.eclipse.jetty.util.log.stderr.SOURCE
 + JETTY-1030 Improve jetty.sh script
 + JETTY-1142 Replace Set-Cookies with same name

jetty-7.1.0.RC0 - 27 April 2010
 + 294563 Websocket client connection
 + 297104 Improve handling of CONNECT method
 + 306349 ProxyServlet does not work unless deployed at /
 + 307294 Add AbstractLifeCycle.AbstractLifeCycleListener implementation
 + 307847 Fixed combining mime type parameters
 + 307898 Handle large/async websocket messages
 + 308009 ObjectMBean incorrectly casts getTargetException() to Exception
 + 308420 convert jetty-plus.xml to use DeploymentManager
 + 308925 Protect the test webapp from remote access
 + 309466 Removed synchronization from StdErrLog
 + 309765 Added JSP module
 + 310051 _configurationClasses now defaults to null in WebAppContext
 + 310094 Improved start.jar usage and config files
 + 310431 Default ErrorHandler as server Bean
 + 310467 Allow SocketConnector to create generic Connection objects
 + 310603 Make Logger interface consistent
 + 310605 Make a clean room implementation of the JSP logger bridge
 + JETTY-903 Stop both caches
 + JETTY-1200 SSL NIO Endpoint wraps non NIO buffers
 + JETTY-1202 Use platform default algorithm for SecureRandom
 + JETTY-1212 handle long content lengths
 + JETTY-1214 avoid ISE when scavenging invalid session
 + Add AnnotationConfiguration to jetty-plus.xml
 + Add NPE protection to ContainerInitializerConfiguration
 + Fix jetty-plus.xml reference to addLifeCycle
 + Merged 7.0.2.v20100331
 + Temporarily remove jetty-osgi module to clarify jsp version compatibility

jetty-7.0.2.v20100331 - 31 March 2010
 + 297552 Don't call Continuation timeouts from acceptor tick
 + 298236 Additional unit tests for jetty-client
 + 306782 httpbis interpretation of 100 continues. Body never skipped
 + 306783 NPE in StdErrLog when Throwable is null
 + 306840 Suppress content-length in requests with no content
 + 306880 Support for UPGRADE in HttpClient
 + 306884 Suspend with timeout <=0 never expires
 + 307589 updated servlet 3.0 continuations for final API
 + Allow Configuration array to be set on Server instance for all web apps
 + Ensure webapps with no WEB-INF don't scan WEB-INF/lib
 + Take excess logging statements out of startup

jetty-6.1.24 - 21 April 2010
 + 308925 Protect the test webapp from remote access
 + JETTY-903 Stop both caches
 + JETTY-1198 reset idle timeout on request body chunks
 + JETTY-1200 SSL NIO Endpoint wraps non NIO buffers
 + JETTY-1211 SetUID loadlibrary name and debug
 + COMETD-100 ClientImpl logs "null" as clientId
 + COMETD-107 Reloading the application with reload extension does not fire
   /meta/connect handlers until long poll timeout expires
 + COMETD-99 ClientImpl logs exceptions in listeners with "debug" level
 + Upgraded to cometd 1.1.1 client

jetty-6.1.23 - 02 April 2010
 + 292800 ContextDeployer - recursive setting is undone by FilenameFilter
 + 296569 removeLifeCycleListener() has no effect
 + 300178 HttpClients opens too many connections that are immediately closed
 + 304658 Inconsistent Expires date format in Set-Cookie headers with maxAge=0
 + 304698 org.eclipse.jetty.http.HttpFields$DateGenerator.formatCookieDate()
   uses wrong (?) date format
 + 306331 Session manager is kept after call to doScope
 + 306840 suppress content-length in requests without content
 + JETTY-875 Allow setting of advice field in response to Handshake
 + JETTY-983 Range handling cleanup
 + JETTY-1133 Handle multiple URL ; parameters
 + JETTY-1134 BayeuxClient: Connect msg should be sent as array
 + JETTY-1149 transient should be volatile in AbstractLifeCycle
 + JETTY-1153 System property for UrlEncoded charset
 + JETTY-1155 HttpConnection.close notifies HttpExchange
 + JETTY-1156 SSL blocking close with JVM Bug busy key fix
 + JETTY-1157 Don't hold array passed in write(byte[])
 + JETTY-1158 NPE in StdErrLog when Throwable is null
 + JETTY-1161 An Extension that measures round-trip delay for cometd messages
 + JETTY-1162 Add support for async/sync message delivery to BayeuxClient
 + JETTY-1163 AJP13 forces 8859-1 encoding
 + JETTY-1168 Don't hold sessionIdManager lock when invalidating sessions
 + JETTY-1170 NPE on client when server-side extension returns null
 + JETTY-1174 Close rather than finish Gzipstreams to avoid JVM leak
 + JETTY-1175 NPE in TimesyncExtension
 + JETTY-1176 NPE in StatisticsExtension if client is null
 + JETTY-1177 Allow error handler to set cacheControl
 + JETTY-1178 Make continuation servlet to log the incoming JSON in case of
   parsing errors
 + JETTY-1180 Extension methods are wrongly called
 + JETTY-1182 COMETD-76 do not lock client while sending messages
 + JETTY-1183 AcknowledgedMessagesClientExtension does not handle correctly
   message resend when client long polls again
 + JETTY-1186 Better document JMX setup in jetty-jmx.xml
 + JETTY-1188 Null old jobs in QueuedThreadPool
 + JETTY-1191 Limit size of ChannelId cache
 + JETTY-1192 Fixed Digested POST and HttpExchange onRetry
 + JETTY-1193 Exception details are lost in AbstractCometdServlet.getMessages
 + JETTY-1195 Coalesce buffers in ChannelEndPoint.flush()
 + JETTY-1196 Enable TCP_NODELAY by default in client connectors
 + JETTY-1197 SetUID module test fails when using Java 1.6 to build
 + JETTY-1199 FindBugs cleanups
 + JETTY-1202 Use platfrom default algorithm for SecureRandom
 + JETTY-1205 Memory leak in browser-to-client mapping
 + JETTY-1207 NPE protection in FormAuthenticator
 + COMETD-28 Improved concurrency usage in Bayeux and channel handling
 + COMETD-46 reset ContentExchange content on resend
 + COMETD-58 Extension.rcv() return null causes NPE in
   AbstractBayeux.PublishHandler.publish
 + COMETD-59 AcknowledgeExtension does not handle null channel in Message
 + COMETD-62 Delay add listeners until after client construction
 + JSON parses NaN as null
 + Remove references to old content in HttpClient client tests for www.sun.com
 + Updated JSP to 2.1.v20091210

jetty-7.0.2.RC0
 + 290765 Reset input for HttpExchange retry
 + 292799 WebAppDeployer - start a started context?
 + 292800 ContextDeployer - recursive setting is undone by FilenameFilter
 + 294799 when configuring a webapp, don't look for WEB-INF/jetty6-web.xml
 + 296569 removeLifeCycleListener() has no effect
 + 296765 JMX Connector Server and ShutdownThread
 + 297421 Hide server/system classes from WebAppClassLoader.getResources
 + 297783 Handle HEAD reponses in HttpClient
 + 298144 Unit test for jetty-client connecting to a server that uses Basic
   Auth
 + 298145 Reorganized test harness to separate the HTTP PUT and HTTP GET test
   URLs
 + 298234 Unit test for jetty-client handling different HTTP error codes
 + 298667 DeploymentManager uses ContextProvider and WebAppProvider
 + 299455 Enum support in JSONPojoConvertor
 + 300178 HttpClients opens too many connections that are immediately closed
 + 300733 Jars from lib/ext are not visible for my web application
 + 300933 AbstractConnector uses concurrent objects for stats
 + 301089 Improve statistics available in StatisticsHandler and
   AbstractConnector
 + 302018 Improve statistics available in AbstractSessionHandler
 + 302198 Rename HttpClient authorization classes to Authentication
 + 302244 invalid configuration boolean conversion in FormAuthenticator
 + 302246 redirect loop using form authenticator
 + 302556 CrossOriginFilter does not work correctly when
   Access-Control-Request-Headers header is not present
 + 302669 WebInfConfiguration.unpack() unpacks WEB-INF/* from a
   ResourceCollection, breaking JSP reloading with ResourceCollections
 + 303526 Added include cyphers
 + 304307 Handle ;jsessionid in FROM Auth
 + 304532 Skip some tests on IBM JVMs until resolved
 + 304658 Inconsistent Expires date format in Set-Cookie headers with maxAge=0
 + 304698 org.eclipse.jetty.http.HttpFields$DateGenerator.formatCookieDate()
   uses wrong (?) date format
 + 304781 Reset HttpExchange timeout on slow request content
 + 304801 SSL connections FULL fix
 + 305997 Coalesce buffers in ChannelEndPoint.flush()
 + 306028 Enable TCP_NODELAY by default in client connectors
 + 306330 Flush filter chain cache after Invoker servlet
 + 306331 Session manager is kept after call to doScope
 + JETTY-776 Make new session-tests module to concentrate all reusable session
   clustering test code
 + JETTY-910 Allow request listeners to access session
 + JETTY-983 Range handling cleanup
 + JETTY-1133 Handle multiple URL ; parameters
 + JETTY-1151 JETTY-1098 allow UTF-8 with 0 carry bits
 + JETTY-1153 System property for UrlEncoded charset
 + JETTY-1155 HttpConnection.close notifies HttpExchange
 + JETTY-1156 SSL blocking close with JVM Bug busy key fix
 + JETTY-1157 Don't hold array passed in write(byte[])
 + JETTY-1163 AJP13 forces 8859-1 encoding
 + JETTY-1174 Close rather than finish Gzipstreams to avoid JVM leak
 + JETTY-1177 Allow error handler to set cacheControl
 + JETTY-1179 Persistant session tables created on MySQL use wrong datatype
 + JETTY-1184 shrink thread pool even with frequent small jobs
 + JETTY-1192 Fixed Digested POST
 + JETTY-1199 FindBugs cleanups
 + Added IPAccessHandler
 + COMETD-46 reset ContentExchange response content on resend
 + JSON parses NaN as null
 + Updated Servlet3Continuation to final 3.0.20100224

jetty-8.0.0.M0 - 28 February 2010
 + Merged 7.0.1.v20091116
 + Updated servlet 3.0 spec 20100224
 + Updated to cometd 1.0.1

jetty-7.0.1.v20091125 - 25 November 2009
 + 274251 DefaultServlet supports exact match mode
 + 288401 HttpExchange.cancel() Method Unimplemented
 + 289027 deobfuscate HttpClient SSL passwords
 + 289265 Test harness for async input
 + 289959 Improved ContextDeployer configuration
 + 289960 start.jar assumes command line args are configs
 + 291019 Fix default DEBUG option; "-D.DEBUG=true" now works
 + 291340 Race condition in onException() notifications
 + 291543 make bin/*.sh scripts executable in distribution
 + 291589 Update jetty-rewrite demo
 + 292546 Proactively enforce HttpClient idle timeout
 + 292642 Fix errors in embedded Jetty examples
 + 292825 Continuations ISE rather than ignore bad transitions
 + 293222 Improved StatisticsHandler for async
 + 293506 Unable to use jconsole with Jetty when running with security manager
 + 293557 Add "jad" mime mapping
 + 294154 Patched jetty-osgi
 + 294224 HttpClient timeout setting has no effect when connecting to host
 + 294345 Support for HTTP/301 + HTTP/302 response codes
 + 294563 Initial websocket implementation
 + 295421 Cannot reset() a newly created HttpExchange: IllegalStateException 0
   => 0
 + 295562 CrossOriginFilter does not work with default values in Chrome and
   Safari
 + JETTY-937 More JVM bug work arounds. Insert pause if all else fails
 + JETTY-983 Send content-length with multipart ranges
 + JETTY-1114 unsynchronised WebAppClassloader.getResource(String)
 + JETTY-1121 Merge Multipart query parameters
 + JETTY-1122 Handle multi-byte utf that causes buffer overflow
 + JETTY-1125 TransparentProxy incorrectly configured for test webapp
 + JETTY-1129 Filter control characters out of StdErrLog
 + JETTY-1135 Handle connection closed before accepted during JVM bug work
   around
 + JETTY-1144 fixed multi-byte character overflow
 + JETTY-1148 Reset partially read request reader
 + COMETD-34 Support Baeyux MBean
 + CQ-3581 jetty OSGi contribution
 + CVE-2009-3555 Prevent SSL renegotiate for SSL vulnerability
 + Fixed client abort asocciation
 + Fixed XSS issue in CookieDump demo servlet.
 + Improved start.jar usage text for properties
 + Moved centralized logging and verifier back to sandbox
 + Promoted Jetty Centralized Logging from Sandbox
 + Promoted Jetty WebApp Verifier from Sandbox
 + Refactored continuation test harnessess

jetty-7.0.0.v20091005 - 05 October 2009
 + 291340 Race condition in onException() notifications

jetty-6.1.21 - 22 September 2009
 + 282543 HttpClient SSL buffer size fix
 + 288055 fix jetty-client for failed listener state machine
 + 288153 reset exchange when resending
 + 288182 PUT request fails during retry
 + JETTY-719 Document state machine of jetty http client
 + JETTY-933 State == HEADER in client
 + JETTY-936 Improved servlet matching and optimized
 + JETTY-1038 ChannelId.isParentOf returns the wrong result
 + JETTY-1061 Catch exceptions from cometd listeners
 + JETTY-1072 maven plugin handles context path not as documented
 + JETTY-1080 modified previous fix for windows
 + JETTY-1084 HEAD command not setting content-type in response under certain
   circumstances
 + JETTY-1090 resolve inifinte loop condition for webdav listener
 + JETTY-1092 MultiPartFilter can be pushed into infinite loop
 + JETTY-1093 Request.toString throws exception when size exceeds 4k
 + JETTY-1098 Default form encoding is UTF8
 + JETTY-1099 Improve cookie handling in BayeuxClient
 + JETTY-1100 extend setuid feature to allow setting max open file descriptors
 + JETTY-1102 Wrong usage of deliver() in private chat messages
 + JETTY-1108 SSL EOF detection
 + JETTY-1109 Improper handling of cookies in Terracotta tests
 + JETTY-1112 Response fails if header exceeds buffer size
 + JETTY-1113 IllegalStateException when adding servlet filters
   programmatically
 + JETTY-1114 Unsynchronize webapp classloader getResource
 + Fix DefaultServletTest for windows
 + Include tmp directory sweeper in build
 + Streamline jetty-jboss build, update sar to QueuedThreadPool
 + Update Jetty implementation of com.sun.net.httpserver.*

jetty-7.0.0.RC6 - 21 September 2009
 + 280723 Add non blocking statistics handler
 + 282543 HttpClient SSL buffer size fix
 + 283357 org.eclipse.jetty.server.HttpConnectionTest exceptions
 + 288055 jetty-client fails to resolve failed resolution attempts correctly
 + 288153 jetty-client resend doesn't reset exchange
 + 288182 PUT request fails during retry
 + 288466 LocalConnector is not thread safe
 + 288514 AbstractConnector does not handle InterruptedExceptions on shutdown
 + 288772 Failure to connect does not set status to EXCEPTED
 + 289146 formalize reload policy functionality
 + 289156 jetty-client: no longer throw runtime exception for bad authn details
 + 289221 HttpExchange does not timeout when using blocking connector
 + 289285 org.eclipse.jetty.continuation 7.0.0.RC5 imports the
   org.mortbay.util.ajax package
 + 289686 HttpExchange.setStatus() has too coarse synchronization
 + 289958 StatisticsServlet incorrectly adds StatisticsHandler
 + 289960 start.jar assumes command line args are configs
 + 290081 Eager consume LF after CR
 + 290761 HttpExchange isDone handles intercepted events
 + JETTY-719 Document state machine of jetty http client
 + JETTY-780 CNFE during startup of webapp with spring-context >= 2.5.1
 + JETTY-936 274251 Improved servlet matching and optimized'
 + JETTY-1080 modify previous fix to work on windows
 + JETTY-1084 HEAD command not setting content-type in response under certain
   circumstances
 + JETTY-1086 Use UncheckedPrintWriter & cleaned up HttpStatus.Code usage
 + JETTY-1090 resolve potential infinite loop with webdav listener
 + JETTY-1092 MultiPartFilter can be pushed into infinite loop
 + JETTY-1093 Request.toString throws exception when size exceeds 4k
 + JETTY-1098 Default form encoding is UTF8
 + JETTY-1101 Updated servlet3 continuation constructor
 + JETTY-1105 Custom error pages aren't working
 + JETTY-1108 SSL EOF detection
 + JETTY-1112 Response fails if header exceeds buffer size
 + JETTY-1113 IllegalStateException when adding servlet filters
   programmatically
 + Copy VERSION.txt to distro
 + Fixed XSS issue in CookieDump demo servlet.
 + Remove printlns from jetty-plus
 + Tweak DefaultServletTest under windows

jetty-6.1.20 - 27 August 2009
 + 283513 Check endp.isOpen when blocking read
 + 283818 fixed merge of forward parameters
 + 285006 Fixed NPE in AbstractConnector during shutdown
 + 286535 ContentExchange status code
 + 286911 Clean out cache when recycling HTTP fields
 + JETTY-838 Don't log and throw
 + JETTY-874 Better error on full header
 + JETTY-960 Support ldaps
 + JETTY-1046 maven-jetty-jspc-plugin keepSources takes affect only in
   packageRoot
 + JETTY-1057 XSS error page
 + JETTY-1065 Add RedirectRegexRule to provide match/replace/group redirect
   support
 + JETTY-1066 Send 400 error for request URI parse exceptions
 + JETTY-1068 Avoid busy flush of async SSL
 + JETTY-1069 Adjust Bayeux Java client backoff algorithm
 + JETTY-1070 Java Bayeux Client not sending /meta/disconnect on stop
 + JETTY-1074 JMX thread manipulation
 + JETTY-1077 HashSSORealm shares Principals between UserRealms
 + JETTY-1078 Automatic JSON Pojo Conversion
 + JETTY-1079 ResourceCollection.toString() can throw IllegalStateException
 + JETTY-1080 Ignore files that would be extracted outside the destination
   directory when unpacking WARs
 + JETTY-1081 Handle null content type in GzipFilter
 + JETTY-1084 Disable GzipFilter for HEAD requests
 + JETTY-1085 Allow url sessionID if cookie invalid
 + JETTY-1086 Added UncheckedPrintWriter to avoid ignored EOFs
 + JETTY-1087 Chunked SSL non blocking input
 + JETTY-1098 Upgrade jsp to SJSAS-9_1_1-B60F-07_Jan_2009
 + Added DebugHandler
 + Added getSubscriptions to cometd client
 + Clarified cometd interval timeout and allow per client intervals
 + COMETD-7 max latency config for lazy messages
 + Made unSubscribeAll public on cometd client
 + Removed clearing of queue in unSubscribeAll for cometd client
 + Update Main.main method to call setWar
 + Update test-jndi and test-annotation examples for atomikos 3.5.5

jetty-7.0.0.RC5 - 27 August 2009
 + 286911 Clean out cache when recycling HTTP fields
 + 287496 Use start.ini always and added --exec
 + 287632 FilterContinuations for blocking jetty6
 + JETTY-838 Don't log and throw
 + JETTY-874 Better header full warnings
 + JETTY-960 Support for ldaps
 + JETTY-1081 Handle null content type in GzipFilter
 + JETTY-1084 Disable GzipFilter for HEAD requests
 + JETTY-1085 Allow url sessionID if cookie invalid
 + JETTY-1086 Added UncheckedPrintWriter to avoid ignored EOFs
 + JETTY-1087 Chunked SSL non blocking input

jetty-6.1.19 - 01 July 2009
 + JETTY-799 shell script for jetty on cygwin
 + JETTY-863 Non blocking stats handler
 + JETTY-937 Further Improvements for sun JVM selector bugs
 + JETTY-970 BayeuxLoadGenerator latency handling
 + JETTY-1011 Grizzly uses queued thread pool
 + JETTY-1028 jetty:run plugin should check for the web.xml from the overlays
   if not found in src/main/webapp/WEB-INF/
 + JETTY-1029 Handle quoted cookie paths
 + JETTY-1031 Handle large pipeline
 + JETTY-1033 jetty-plus compiled with jdk1.5
 + JETTY-1034 Cookie parsing
 + JETTY-1037 reimplemented channel doRemove
 + JETTY-1040 jetty.client.HttpConnection does not handle non IOExceptions
 + JETTY-1042 Avoid cookie reuse on shared connection
 + JETTY-1044 add commons-daemon support as contrib/start-daemon module
 + JETTY-1045 Handle the case where request.PathInfo() should be "/*"
 + JETTY-1046 maven-jetty-jspc-plugin keepSources takes affect only in
   packageRoot
 + JETTY-1047 Cometd client can grow cookie headers
 + JETTY-1048 Default servlet can handle partially filtered large static
   content
 + JETTY-1049 Improved transparent proxy usability
 + JETTY-1054 Avoid double deploys
 + JETTY-1055 Cookie quoting
 + JETTY-1057 Error page stack trace XSS
 + JETTY-1058 Handle trailing / with aliases on
 + JETTY-1062 Don't filter cometd message without data

jetty-7.0.0.RC4 - 18 August 2009
 + 279820 Fixed HotSwapHandler
 + 285891 SessionAuthentication is serializable
 + 286185 Implement ability for JSON implementation to automatically register
   convertors
 + 286535 ContentExchange status code
 + JETTY-1057 XSS error page
 + JETTY-1079 ResourceCollection.toString
 + JETTY-1080 Ignore files that would be extracted outside the destination
   directory when unpacking WARs
 + Added discoverable start options

jetty-7.0.0.RC3 - 07 August 2009
 + 277403 remove system properties
 + 282447 concurrent destinations in HttpClient
 + 283172 fix Windows build, broken on directory creation with the
   DefaultServlet
 + 283375 additional error-checking on SSL connector passwords to prevent NPE
 + 283513 Check endp.isOpen when blocking read
 + 285697 extract parameters if dispatch has query
 + JETTY-1074 JMX thread manipulation
 + Improved deferred authentication handling

jetty-7.0.0.RC2 - 29 June 2009
 + 283375 improved extensibility of SSL connectors
 + 283818 fixed merge of forward parameters
 + 283844 Webapp / TLD errors are not clear
 + 284475 update jetty.sh for new OPTIONS syntax
 + 284510 Enhance jetty-start for diagnosis and unit testing
 + 284981 Implement a cross-origin filter
 + 285006 fix AbstractConnector NPE during shutdown
 + Added DebugHandler
 + Added JavaUtilLog for Jetty logging to java.util.logging framework
 + backport jetty-8 annotation parsing to jetty-7
 + Disassociate method on IdentityService
 + Improved handling of overlays and resourceCollections

jetty-7.0.0.RC1 - 15 June 2009
 + 283344 Startup on windows is broken
 + JETTY-1066 283357 400 response for bad URIs
 + JETTY-1068 Avoid busy flush of async SSL

jetty-7.0.0.RC0 - 08 June 2009
 + 271535 Adding integration tests, and enabling RFC2616 tests
 + 280843 Buffer pool uses isHeader
 + 281287 Handle date headers before 1 Jan 1970
 + 282807 Better handling of 100 continues if response committed
 + JETTY-967 create standalone build for PKCS12Import at codehaus
 + JETTY-1056 update jetty-ant module for Jetty 7 at codehaus trunk
 + JETTY-1058 Handle trailing / with aliases

jetty-7.0.0.M4 - 01 June 2009
 + 281059 NPE in QTP with debug on
 + JETTY-799 shell script for jetty on cygwin
 + JETTY-1031 Handle large pipeline
 + JETTY-1034 Cookie parsing
 + JETTY-1042 Prevent cookie leak between shared connection
 + JETTY-1048 Fix for large partially filtered static content
 + JETTY-1049 Improved transparent proxy usability
 + JETTY-1054 Avoid double deploys
 + JETTY-1055 Cookie quoting
 + JETTY-1057 Error page stack trace XSS

jetty-7.0.0.M3 - 20 June 2009
 + 274251 Allow dispatch to welcome files that are servlets (configurable)
 + 276545 Quoted cookie paths
 + 277403 Cleanup system property usage
 + 277798 Denial of Service Filter
 + 279725 Support 100 and 102 expectations
 + 280707 client.HttpConnection does not catch and handle non-IOExceptions
 + 281470 Handle the case where request.PathInfo() should be "/*"
 + Added ContinuationThrowable
 + added WebAppContext.setConfigurationDiscovered for servlet 3.0 features
 + fixed race with expired async listeners
 + Numerous cleanups from static code analysis
 + Portable continuations for jetty6 and servlet3
 + Refactored AbstractBuffers to HttpBuffers for performance
 + refactored configuration mechanism
 + Refactored continuations to only support response wrapping

jetty-7.0.0.M2 - 18 May 2009
 + 273767 Update to use geronimo annotations spec 1.1.1
 + 275396 Added ScopedHandler to set servlet scope before security handler
 + JETTY-937 Work around Sun JVM bugs
 + JETTY-941 Linux chkconfig hint
 + JETTY-959 CGI servlet doesn't kill the CGI in case the client disconnects
 + JETTY-980 Fixed ResourceHandler ? handling, and bad URI creation in listings
 + JETTY-996 Make start-stop-daemon optional
 + JETTY-1003 java.lang.IllegalArgumentException: timeout can't be negative
 + JETTY-1004 CERT VU#402580 Canonical path handling includes ? in path segment
 + JETTY-1013 MySql Error with JDBCUserRealm
 + JETTY-1014 Enable start-stop-daemon by default on jetty.sh
   (START_STOP_DAEMON=1)
 + JETTY-1015 Reduce BayeuxClient and HttpClient lock contention
 + JETTY-1020 ZipException in org.mortbay.jetty.webapp.TagLibConfiguration
   prevents all contexts from being loaded

jetty-6.1.18 - 16 May 2009
 + JETTY-937 Improved work around sun JVM selector bugs
 + JETTY-1004 CERT VU#402580 Canonical path handling includes ? in path segment
 + JETTY-1008 ContinuationBayeux destroy is called
 + JETTY-1013 MySql Error with JDBCUserRealm
 + JETTY-1014 Enable start-stop-daemon by default on jetty.sh
   (START_STOP_DAEMON=1)
 + JETTY-1015 Reduce BayeuxClient and HttpClient lock contention
 + JETTY-1017 HttpDestination has too coarse locking
 + JETTY-1018 Denial of Service Filter
 + JETTY-1020 ZipException in org.mortbay.jetty.webapp.TagLibConfiguration
   prevents all contexts from being loaded
 + JETTY-1022 Removed several 1.5isms

jetty-5.1.15 - 18 May 2009
 + JETTY-418 synchronized load class
 + JETTY-1004 CERT VU402580 Canonical path handling includes ? in path segment
 + Fixes for CERT438616-CERT237888-CERT21284

jetty-6.1.17 - 30 April 2009
 + JETTY-936 Make optional dispatching to welcome files as servlets
 + JETTY-937 Work around sun JVM selector bugs
 + JETTY-941 Linux chkconfig hint
 + JETTY-957 Reduce hardcoded versions
 + JETTY-980 Security / Directory Listing XSS present
 + JETTY-982 Make test-jaas-webapp run with jetty:run
 + JETTY-983 Default Servlet sets accept-ranges for cached/gzipped content
 + JETTY-985 Allow listeners to implement both interfaces
 + JETTY-988 X-Forwarded-Host has precedence over X-Forwarded-Server
 + JETTY-989 GzipFilter handles addHeader
 + JETTY-990 Async HttpClient connect
 + JETTY-992 URIUtil.encodePath encodes markup characters
 + JETTY-996 Make start-stop-daemon optional
 + JETTY-997 Remove jpackage-utils dependency on rpm install
 + JETTY-1000 Avoided needless 1.5 dependency
 + JETTY-1002 cometd-api to 1.0.beta8
 + JETTY-1003 java.lang.IllegalArgumentException: timeout can't be negative
 + JETTY-1004 CERT VU#402580 Canonical path handling includes ? in path segment
 + JETTY-1006 Resume meta connect on all XD messages

jetty-7.0.0.M1 - 22 April 2009
 + 271258 FORM Authentication dispatch handling avoids caching
 + 271536 Add support to IO for quietly closing Readers / Writers
 + 273011 JETTY-980 JETTY-992 Security / Directory Listing XSS present
 + 273101 Fix DefaultServletTest XSS test case
 + 273153 Test for Nested references in DispatchServlet
 + JETTY-695 Handler dump
 + JETTY-983 DefaultServlet generates accept-ranges for cached/gzip content
 + Initial support for LoginService.logout
 + Removed HTTPConnection specifics from connection dispatching
 + Reworked authentication for deferred authentication
 + Reworked JMX for new layout

jetty-6.1.16 - 01 April 2009
 + JETTY-702 Create "jetty-tasks.xml" for the Ant plugin
 + JETTY-899 Standardize location for configuration files which go into etc
 + JETTY-936 Allow dispatch to welcome files that are servlets
 + JETTY-944 Lazy messages don't prevent long polls waiting
 + JETTY-946 Redeploys with maven jetty plugin of webapps with overlays don't
   work
 + JETTY-947 Exception stops terracotta session scavenger
 + JETTY-948 ConcurrentModificationException in TerracottaSessionManager
   scavenger
 + JETTY-949 Move cometd source to cometd.org project
 + JETTY-953 SSL keystore file input stream is not being closed directly
 + JETTY-956 SslSelectChannelConnector - password should be the default value
   of keyPassword if not specified
 + JETTY-959 CGI servlet doesn't kill the CGI in case the client disconnects
 + JETTY-964 Typo in Jetty 6.1.15 Manifest - Bundle-RequiredExcutionEnvironment
 + JETTY-972 Move cometd code back from cometd.org project (temporarily)
 + JETTY-973 Deliver same message to a collection of cometd Clients

jetty-7.0.0.M0 - 27 March 2009
 + JETTY-496 Support inetd/xinetd through use of System.inheritedChannel()
 + JETTY-540 Merged 3.0 Public Review changes
 + JETTY-567 Delay in initial TLS Handshake With FireFox 3 beta5 and
   SslSelectChannelConnector
 + JETTY-600 Automated tests of WADI integration + upgrade to WADI 2.0
 + JETTY-691 System.getProperty() calls ... wrap them in doPrivileged
 + JETTY-713 Expose additional AbstractConnector methods via MBean
 + JETTY-731 Completed DeliverListener for cometd
 + JETTY-748 RandomAccessFileBuffer for hadoop optimization
 + JETTY-749 Improved ArrayQueue
 + JETTY-765 ensure stop mojo works for all execution phases
 + JETTY-774 Improved caching of mime types with charsets
 + JETTY-775 AbstractSessionTest remove timing related test
 + JETTY-778 handle granular windows timer in lifecycle test
 + JETTY-779 Fixed line feed in request log
 + JETTY-781 Add "mvn jetty:deploy-war" for deploying a pre-assembled war
 + JETTY-782 Implement interval advice for BayeuxClient
 + JETTY-783 Update jetty self-signed certificate
 + JETTY-784 TerracottaSessionManager leaks sessions scavenged in other nodes
 + JETTY-786 Allow DataSourceUserRealm to create tables
 + JETTY-787 Handle MSIE7 mixed encoding
 + JETTY-788 Fix jotm for scoped jndi naming
 + JETTY-790 WaitingContinuations can change mutex if not pending
 + JETTY-792 TerracottaSessionManager does not unlock new session with
   requested id
 + JETTY-793 Fixed DataCache millisecond rounding
 + JETTY-794 WADI integration tests fail intermittently
 + JETTY-795 NullPointerException in SocketConnector.java
 + JETTY-801 Bring back 2 arg EnvEntry constructor
 + JETTY-802 Modify the default error pages to make association with Jetty
   clearer
 + JETTY-804 HttpClient timeout does not always work
 + JETTY-805 Fix jetty-jaas.xml for new UserRealm package
 + JETTY-806 Timeout related Deadlocks in HTTP Client
 + JETTY-807 HttpTester to handle charsets
 + JETTY-808 cometd client demo run.sh
 + JETTY-809 Need a way to customize WEB-INF/lib file extensions that are added
   to the classpath
 + JETTY-811 Allow configuration of system properties for the maven plugin
   using a file
 + JETTY-813 Simplify NCSARequestLog.java
 + JETTY-814 Add org.eclipse.jetty.client.Address.toString()
 + JETTY-816 Implement reconnect on java bayeux client
 + JETTY-817 Aborted SSL connections may cause jetty to hang with full cpu
 + JETTY-818 Support javax.servlet.request.ssl_session_id
 + JETTY-821 Allow lazy loading of persistent sessions
 + JETTY-822 Commit when autocommit=true causes error with mysql
 + JETTY-823 Extend start.config profiles
 + JETTY-824 Access to inbound byte statistics
 + JETTY-825 URL decoding of spaces (+) fails for encoding not utf8
 + JETTY-830 Add ability to reserve connections on http client
 + JETTY-831 Add ability to stop java bayeux client
 + JETTY-832 More UrlDecoded handling in relation to JETTY-825
 + JETTY-834 Configure DTD does not allow <Map> children
 + JETTY-837 Response headers set via filter are ignored for static resources
 + JETTY-840 add default mime types to *.htc and *.pps
 + JETTY-841 Duplicate messages when sending private message to yourself with
   cometd chat demo
 + JETTY-842 NPE in jetty client when no path component
 + JETTY-843 META-INF/MANIFEST.MF is not present in unpacked webapp
 + JETTY-844 Replace reflection with direct invocation in Slf4jLog
 + JETTY-848 Temporary folder not fully cleanup after stop (via Sweeper)
 + JETTY-854 JNDI scope does not work with applications in a .war
 + JETTY-859 MultiPartFilter ignores the query string parameters
 + JETTY-861 switched buffer pools to ThreadLocal implementation
 + JETTY-862 EncodedHttpURI ignores given encoding in constructor
 + JETTY-866 jetty-client test case fix
 + JETTY-869 NCSARequestLog locale config
 + JETTY-870 NullPointerException in Response when performing redirect to wrong
   relative URL
 + JETTY-871 jetty-client expires() NPE race condition fixed
 + JETTY-876 Added new BlockingArrayQueue and new QueuedThreadPool
 + JETTY-890 merge jaspi branch to trunk
 + JETTY-894 Add android .apk to mime types
 + JETTY-897 Remove swing dependency in GzipFilter
 + JETTY-898 Allow jetty debs to start with custom java args provided by users
 + JETTY-899 Standardize location and build process for configuration files
   which go into etc
 + JETTY-909 Update useragents cache
 + JETTY-917 Change for JETTY-811 breaks systemProperties config parameter in
   maven-jetty-plugin
 + JETTY-922 Fixed NPE on getRemoteHost when socket closed
 + JETTY-923 Client supports attributes
 + JETTY-926 default location for generatedClasses of jspc plugin is incorrect
 + JETTY-938 Deadlock in the TerracottaSessionManager
 + JETTY-939 NPE in AbstractConfiguration.callPreDestroyCallbacks
 + JETTY-946 Redeploys with maven jetty plugin of webapps with overlays don't
   work
 + JETTY-950 Fix double-printing of request URI in request log
 + JETTY-953 SSL keystore file input stream is not being closed directly
 + JETTY-956 SslSelectChannelConnector - password should be the default value
   of keyPassword if not specified
 + moved to org.eclipse packages
 + simplified HandlerContainer API

jetty-6.1.15 - 04 March 2009
 + JETTY-923 BayeuxClient uses message pools to reduce memory footprint
 + JETTY-924 Improved BayeuxClient disconnect handling
 + JETTY-925 Lazy bayeux messages
 + JETTY-926 default location for generatedClasses of jspc plugin is incorrect
 + JETTY-931 Fix issue with jetty-rewrite.xml
 + JETTY-934 fixed stop/start of Bayeux Client
 + JETTY-938 Deadlock in the TerracottaSessionManager
 + JETTY-939 NPE in AbstractConfiguration.callPreDestroyCallbacks

jetty-6.1.15 - 02 March 2009
 + JETTY-923 BayeuxClient uses message pools to reduce memory footprint
 + JETTY-924 Improved BayeuxClient disconnect handling
 + JETTY-925 Lazy bayeux messages
 + JETTY-926 default location for generatedClasses of jspc plugin is incorrect

jetty-6.1.15.rc4 - 19 February 2009
 + JETTY-496 Support inetd/xinetd through use of System.inheritedChannel()
 + JETTY-713 Expose additional AbstractConnector methods via MBean
 + JETTY-749 Improved ack extension
 + JETTY-802 Modify the default error pages to make association with Jetty
   clearer
 + JETTY-811 Allow configuration of system properties for the maven plugin
   using a file
 + JETTY-815 Add comet support to jQuery javascript library
 + JETTY-840 add default mime types to *.htc and *.pps
 + JETTY-848 Temporary folder not fully cleanup after stop (via Sweeper)
 + JETTY-869 NCSARequestLog locale config
 + JETTY-870 NullPointerException in Response when performing redirect to wrong
   relative URL
 + JETTY-872 Handshake handler calls wrong extension callback
 + JETTY-878 Removed printStackTrace from WaitingContinuation
 + JETTY-879 Support extra properties in jQuery comet implementation
 + JETTY-882 ChannelBayeuxListener called too many times
 + JETTY-884 Use hashcode for threadpool ID
 + JETTY-887 Split configuration and handshaking in jquery comet
 + JETTY-888 Fix abort in case of multiple outstanding connections
 + JETTY-894 Add android .apk to mime types
 + JETTY-898 Allow jetty debs to start with custom java args provided by users
 + JETTY-909 Update useragents cache

jetty-6.1.15.rc3 - 28 January 2009
 + JETTY-691 System.getProperty() calls ... wrap them in doPrivileged
 + JETTY-844 Replace reflection with direct invocation in Slf4jLog
 + JETTY-861 switched buffer pools to ThreadLocal implementation
 + JETTY-866 jetty-client test case fix

jetty-6.1.15.rc2 - 23 January 2009
 + JETTY-567 Delay in initial TLS Handshake With FireFox 3 beta5 and
   SslSelectChannelConnector
 + adjustment to jetty-client assembly packaging

jetty-6.1.15.pre0 - 20 January 2009
 + JETTY-600 Automated tests of WADI integration + upgrade to WADI 2.0
 + JETTY-749 Reliable message delivery
 + JETTY-781 Add "mvn jetty:deploy-war" for deploying a pre-assembled war
 + JETTY-794 WADI integration tests fail intermittently
 + JETTY-795 NullPointerException in SocketConnector.java
 + JETTY-798 Jboss session manager incompatible with LifeCycle.Listener
 + JETTY-801 Bring back 2 arg EnvEntry constructor
 + JETTY-802 Modify the default error pages to make association with Jetty very
   clear
 + JETTY-804 HttpClient timeout does not always work
 + JETTY-806 Timeout related Deadlocks in HTTP Client
 + JETTY-807 HttpTester to handle charsets
 + JETTY-808 cometd client demo run.sh
 + JETTY-809 Need a way to customize WEB-INF/lib file extensions that are added
   to the classpath
 + JETTY-814 Add org.eclipse.jetty.client.Address.toString()
 + JETTY-816 Implement reconnect on java bayeux client
 + JETTY-817 Aborted SSL connections may cause jetty to hang with full cpu
 + JETTY-819 Jetty Plus no more jre 1.4
 + JETTY-821 Allow lazy loading of persistent sessions
 + JETTY-824 Access to inbound byte statistics
 + JETTY-825 URL decoding of spaces (+) fails for encoding not utf8
 + JETTY-827 Externalize servlet api
 + JETTY-830 Add ability to reserve connections on http client
 + JETTY-831 Add ability to stop java bayeux client
 + JETTY-832 More UrlDecoded handling in relation to JETTY-825
 + JETTY-833 Update debian and rpm packages for new jsp-2.1-glassfish jars and
   servlet-api jar
 + JETTY-834 Configure DTD does not allow <Map> children
 + JETTY-837 Response headers set via filter are ignored for static resources
 + JETTY-841 Duplicate messages when sending private message to yourself with
   cometd chat demo
 + JETTY-842 NPE in jetty client when no path component
 + JETTY-843 META-INF/MANIFEST.MF is not present in unpacked webapp
 + JETTY-852 Ensure handshake and connect retried on failure for jquery-cometd
 + JETTY-854 JNDI scope does not work with applications in a .war
 + JETTY-855 jetty-client uber assembly support
 + JETTY-858 ContentExchange provides bytes
 + JETTY-859 MultiPartFilter ignores the query string parameters
 + JETTY-862 EncodedHttpURI ignores given encoding in constructor

jetty-6.1.14 - 14 November 2008
 + JETTY-630 jetty6-plus rpm is missing the jetty6-plus jar
 + JETTY-748 Reduced flushing of large content
 + JETTY-765 ensure stop mojo works for all execution phases
 + JETTY-777 include util5 on the jetty debs
 + JETTY-778 handle granular windows timer in lifecycle test
 + JETTY-779 Fixed line feed in request log
 + JETTY-782 Implement interval advice for BayeuxClient
 + JETTY-783 Update jetty self-signed certificate
 + JETTY-784 TerracottaSessionManager leaks sessions scavenged in other nodes
 + JETTY-787 Handle MSIE7 mixed encoding
 + JETTY-788 Fix jotm for new scoped jndi
 + JETTY-790 WaitingContinuations can change mutex if not pending
 + JETTY-791 Ensure jdk1.4 compatibility for jetty-6
 + JETTY-792 TerracottaSessionManager does not unlock new session with
   requested id
 + JETTY-793 Fixed DataCache millisecond rounding

jetty-6.1.12 - 04 November 2008
 + JETTY-731 Completed DeliverListener for cometd
 + JETTY-772 Increased default threadpool size to 250
 + JETTY-774 Cached text/json content type
 + JETTY-775 fix port of openspaces to jetty-6

jetty-7.0.0.pre5 - 30 October 2008
 + JETTY-766 Fix npe
 + JETTY-767 Fixed SSL Client no progress handshake bug
 + JETTY-768 Remove EnvEntry overloaded constructors
 + JETTY-769 jquery example error
 + JETTY-771 Ensure NamingEntryUtil is jdk1.4 compliant
 + JETTY-772 Increased default threadpool size to 250

jetty-6.1.12.rc5 - 30 October 2008
 + JETTY-703 maxStopTimeMs added to QueuedThreadPool
 + JETTY-762 improved QueuedThreadPool idle death handling
 + JETTY-763 Fixed AJP13 constructor
 + JETTY-766 Ensure SystemProperties set early on jetty-maven-plugin
 + JETTY-767 Fixed SSL Client no progress handshake bug
 + JETTY-768 Remove EnvEntry overloaded constructors
 + JETTY-771 Ensure NamingEntryUtil jdk1.4 compliant

jetty-7.0.0.pre4 - 28 October 2008
 + JETTY-241 Support for web application overlays in rapid application
   development (jetty:run)
 + JETTY-319 improved passing of exception when webapp unavailable
 + JETTY-331 SecureRandom hangs on systems with low entropy (connectors slow to
   start)
 + JETTY-591 No server classes for jetty-web.xml
 + JETTY-604 AbstractSession.setSessionURL
 + JETTY-670 $JETTY_HOME/bin/jetty.sh not worked in Solaris, because of
   /usr/bin/which has no error-code
 + JETTY-676 ResourceHandler doesn't support HTTP HEAD requests
 + JETTY-677 GWT serialization issue
 + JETTY-680 Can't configure the ResourceCollection with maven
 + JETTY-681 JETTY-692 MultiPartFilter is slow for file uploads
 + JETTY-682 Added listeners and queue methods to cometd
 + JETTY-686 LifeCycle.Listener
 + JETTY-687 Issue with servlet-mapping in dynamic servlet invoker
 + JETTY-688 Cookie causes NumberFormatException
 + JETTY-689 processing of non-servlet related annotations
 + JETTY-690 Updated XBean dependencies to XBean version 3.4.3 and Spring
   2.0.5.
 + JETTY-696 jetty.sh restart not working
 + JETTY-698 org.eclipse.resource.JarResource.extract does not close
   JarInputStream jin
 + JETTY-699 Optimized cometd sending of 1 message to many many clients
 + JETTY-700 unit test for unread request data
 + JETTY-703 maxStopTimeMs added to QueuedThreadPool
 + JETTY-708 allow 3 scopes for jndi resources: jvm, server or webapp
 + JETTY-709 Jetty plugin's WebAppConfig configured properties gets overridden
   by AbstractJettyRunMojo even when already set
 + JETTY-710 Worked around poor implementation of File.toURL()
 + JETTY-711 DataSourceUserRealm implementation
 + JETTY-712 HttpClient does not handle request complete after response
   complete
 + JETTY-715 AJP Key size as Integer
 + JETTY-716 Fixed NPE on empty cometd message
 + JETTY-718 during ssl unwrap, return true if some bytes were read, even if
   underflow
 + JETTY-720 fix HttpExchange.waitForStatus
 + JETTY-721 Support wildcard in VirtualHosts configuration
 + JETTY-723 jetty.sh does not check if TMP already is set
 + JETTY-724 better handle EBCDIC default JVM encoding
 + JETTY-728 Improve Terracotta integration and performances
 + JETTY-730 Set SAX parse features to defaults
 + JETTY-731 DeliverListener for cometd
 + JETTY-732 Case Sensitive Basic Authentication Response Header
   Implementations
 + JETTY-733 Expose ssl connectors with xbean
 + JETTY-735 Wrong default jndi name on DataSourceUserRealm
 + JETTY-736 Client Specific cometd advice
 + JETTY-737 refactored jetty.jar into jetty, xml, security, ssl, webapp and
   deploy jars
 + JETTY-738 If jetty.sh finds a pid file is does not check to see if a process
   with that pid is still running
 + JETTY-739 Race in QueuedThreadPool
 + JETTY-741 HttpClient connects slowly due to reverse address lookup by
   InetAddress.getHostName()
 + JETTY-742 Private messages in cometd chat demo
 + JETTY-747 Handle HttpClient exceptions better
 + JETTY-755 Optimized HttpParser and buffers for few busy connections
 + JETTY-757 Unhide JAAS classes
 + JETTY-758 Update JSP to glassfish tag SJSAS-9_1_1-B51-18_Sept_2008
 + JETTY-759 Fixed JSON small negative real numbers
 + JETTY-760 Handle wildcard VirtualHost and normalize hostname in
   ContextHandlerCollection
 + JETTY-762 improved QueuedThreadPool idle death handling
 + JETTY-763 Fixed AJP13 constructor
 + JETTY-766 Ensure SystemProperties set early on jetty-maven-plugin

jetty-6.1.12.rc4 - 21 October 2008
 + JETTY-319 improved passing of exception when webapp unavailable
 + JETTY-729 Backport Terracotta integration to Jetty6.1 branch
 + JETTY-744 Backport of JETTY-741: HttpClient connects slowly due to reverse
   address lookup by InetAddress.getHostName()
 + JETTY-747 Handle exceptions better in HttpClient
 + JETTY-755 Optimized HttpParser and buffers for few busy connections
 + JETTY-758 Update JSP 2.1 to glassfish tag SJSAS-9_1_1-B51-18_Sept_2008
 + JETTY-759 Fixed JSON small negative real numbers
 + JETTY-760 Handle wildcard VirtualHost and normalize hostname in
   ContextHandlerCollection

jetty-6.1.12.rc3 - 10 October 2008
 + JETTY-241 Support for web application overlays in rapid application
   development (jetty:run)
 + JETTY-686 LifeCycle.Listener
 + JETTY-715 AJP key size
 + JETTY-716 NPE for empty cometd message
 + JETTY-718 during ssl unwrap, return true if some bytes were read, even if
   underflow
 + JETTY-720 fix HttpExchange.waitForStatus
 + JETTY-721 Support wildcard in VirtualHosts configuration
 + JETTY-722 jndi related threadlocal not cleared after deploying webapp
 + JETTY-723 jetty.sh does not check if TMP already is set
 + JETTY-725 port JETTY-708 (jndi scoping) to jetty-6
 + JETTY-730 set SAX parser features to defaults
 + JETTY-731 DeliverListener for cometd
 + JETTY-732 Case Sensitive Basic Authentication Response Header
   Implementations
 + JETTY-736 Client Specific cometd advice
 + JETTY-738 If jetty.sh finds a pid file is does not check to see if a process
   with that pid is still running
 + JETTY-739 Race in QueuedThreadPool
 + JETTY-742 Private messages in cometd chat demo

jetty-6.1.12rc2 - 12 September 2008
 + JETTY-282 Support manually-triggered reloading
 + JETTY-331 SecureRandom hangs on systems with low entropy (connectors slow to
   startup)
 + JETTY-591 No server classes for jetty-web.xml
 + JETTY-670 $JETTY_HOME/bin/jetty.sh not worked in Solaris, because of
   /usr/bin/which has no error-code
 + JETTY-671 Configure DTD does not allow <Property> children
 + JETTY-672 Utf8StringBuffer doesn't properly handle null characters (char
   with byte value 0)
 + JETTY-676 ResourceHandler doesn't support HTTP HEAD requests
 + JETTY-677 GWT serialization issue
 + JETTY-680 Can't configure the ResourceCollection with maven
 + JETTY-681 JETTY-692 MultiPartFilter is slow for file uploads
 + JETTY-682 Added listeners and queue methods to cometd
 + JETTY-683 ResourceCollection works for jsp files but does not work for
   static resources under DefaultServlet
 + JETTY-687 Issue with servlet-mapping in dynamic servlet invoker
 + JETTY-688 Cookie causes NumberFormatException
 + JETTY-696 ./jetty.sh restart not working
 + JETTY-698 org.eclipse.resource.JarResource.extract does not close
   JarInputStream jin
 + JETTY-699 Optimize cometd sending of 1 message to many many clients
 + JETTY-709 Jetty plugin's WebAppConfig configured properties gets overridden
   by AbstractJettyRunMojo even when already set
 + JETTY-710 Worked around poor implementation of File.toURL()
 + JETTY-712 HttpClient does not handle request complete after response
   complete

jetty-7.0.0pre3 - 06 August 2008
 + JETTY-30 Externalize servlet-api to own project
 + JETTY-182 Support setting explicit system classpath for jasper
   Jsr199JavaCompiler
 + JETTY-319 Get unavailable exception and added startWithUnavailable option
 + JETTY-381 JETTY-622 Multiple Web Application Source Directory
 + JETTY-442 Accessors for mimeType on ResourceHandler
 + JETTY-502 forward of an include should hide include attributes
 + JETTY-562 RewriteHandler support for virtual hosts
 + JETTY-563 JETTY-482 OpenRemoteServiceServlet for GWT1.5M2+
 + JETTY-564 Consider optionally importing org.apache.jasper.servlet
 + JETTY-571 SelectChannelConnector throws Exception on close on Windows
 + JETTY-608 Suspend/Resume/Complete request listeners
 + JETTY-621 Improved LazyList javadoc
 + JETTY-626 Null protect reading the dtd resource from classloader
 + JETTY-628 Rewrite rule for rewriting scheme
 + JETTY-629 Don't hold timeout lock during expiry call
 + JETTY-632 OSGi tags for Jetty client
 + JETTY-633 Default form encoding 8859_1 rather than utf-8
 + JETTY-635 Correctly merge request parameters when doing forward
 + JETTY-636 Separate lifeycle of jsp build
 + JETTY-637 empty date headers throw IllegalArgumentException
 + JETTY-641 JDBC Realm purge cache problem
 + JETTY-642 NPE in LdapLoginModule
 + JETTY-644 LdapLoginModule uses proper filters when searching
 + JETTY-645 Do not provide jetty-util to the webapps
 + JETTY-646 Should set Cache-Control header when sending errors to avoid
   caching
 + JETTY-647 suspended POSTs with binary data do too many resumes
 + JETTY-650 Parse "*" URI for HTTP OPTIONS request
 + JETTY-651 Release resources during destroy
 + JETTY-653 Upgrade jta api specs to more recent version
 + JETTY-654 Allow Cometd Bayeux object to be JMX manageable
 + JETTY-655 Support parsing application/x-www-form-urlencoded parameters via
   http PUT
 + JETTY-656 HttpClient defaults to async mode
 + JETTY-659 ContentExchange and missing headers in HttpClient
 + JETTY-663 AbstractDatabaseLoginModule handle not found UserInfo and userName
 + JETTY-665 Support merging class directories
 + JETTY-666 scanTargetPatterns override the values already being set by
   scanTarget
 + JETTY-667 HttpClient handles chunked content
 + JETTY-669 Http methods other than GET and POST should not have error page
   content
 + JETTY-671 Configure DTD does not allow <Property> children
 + JETTY-672 Utf8StringBuffer doesn't properly handle null characters (char
   with byte value 0)
 + JETTY-675 ServletContext.getRealPath("") returns null instead of returning
   the root dir of the webapp
 + Upgrade jsp 2.1 to SJSAS-9_1_02-B04-11_Apr_2008

jetty-6.1.12rc1 - 01 August 2008
 + JETTY-319 Get unavailable exception and added startWithUnavailable option
 + JETTY-381 JETTY-622 Multiple Web Application Source Directory
 + JETTY-442 Accessors for mimeType on ResourceHandler
 + JETTY-502 forward of an include should hide include attributes
 + JETTY-562 RewriteHandler support for virtual hosts
 + JETTY-563 GWT OpenRemoteServiceServlet GWT1.5M2+
 + JETTY-564 Consider optionally importing org.apache.jasper.servlet
 + JETTY-571 SelectChannelConnector throws Exception on close on Windows
 + JETTY-596 Proxy authorization support in HttpClient
 + JETTY-599 handle buffers consistently handle invalid index for poke
 + JETTY-603 Handle IPv6 in HttpURI
 + JETTY-605 Added optional threadpool to BayeuxService
 + JETTY-606 better writeTo impl for BIO
 + JETTY-607 Add GigaSpaces session clustering
 + JETTY-610 jetty.class.path not being interpreted
 + JETTY-613 website module now generates site-component for jetty-site
 + JETTY-614 scanner allocated hashmap on every scan
 + JETTY-623 ServletContext.getServerInfo() non compliant
 + JETTY-626 Null protect reading the dtd resource from classloader
 + JETTY-628 Rewrite rule for rewriting scheme
 + JETTY-629 Don't hold timeout lock during expiry call
 + JETTY-632 OSGi tags for Jetty client
 + JETTY-633 Default form encoding 8859_1 rather than utf-8
 + JETTY-635 Correctly merge request parameters when doing forward
 + JETTY-637 empty date headers throw IllegalArgumentException
 + JETTY-641 JDBC Realm purge cache problem
 + JETTY-642 NPE in LdapLoginModule
 + JETTY-644 LdapLoginModule uses proper filters when searching
 + JETTY-646 Should set Cache-Control header when sending errors to avoid
   caching
 + JETTY-647 suspended POSTs with binary data do too many resumes
 + JETTY-650 Parse "*" URI for HTTP OPTIONS request
 + JETTY-651 Release resources during destroy
 + JETTY-654 Allow Cometd Bayeux object to be JMX manageable
 + JETTY-655 Support parsing application/x-www-form-urlencoded parameters via
   http PUT
 + JETTY-656 HttpClient defaults to async mode
 + JETTY-657 Backport jetty-7 sslengine
 + JETTY-658 backport latest HttpClient from jetty-7 to jetty-6
 + JETTY-659 ContentExchange and missing headers in HttpClient
 + JETTY-660 Backported QoSFilter
 + JETTY-663 AbstractDatabaseLoginModule handle not found UserInfo and userName
 + JETTY-665 Support merging class directories
 + JETTY-666 scanTargetPatterns override the values already being set by
   scanTarget
 + JETTY-667 HttpClient handles chunked content
 + JETTY-669 Http methods other than GET and POST should not have error page
   content
 + Upgrade jsp 2.1 to SJSAS-9_1_02-B04-11_Apr_2008

jetty-7.0.0pre2 - 30 June 2008
 + JETTY-336 413 error for header buffer full
 + JETTY-425 race in stopping SelectManager
 + JETTY-568 Avoid freeing DirectBuffers. New locking NIO ResourceCache
 + JETTY-569 Stats for suspending requests
 + JETTY-572 Unique cometd client ID
 + JETTY-576 servlet dtds and xsds not being loaded locally
 + JETTY-578 OSGI Bundle-RequiredExcutionEnvironment set to J2SE-1.5
 + JETTY-579 OSGI resolved management and servlet.resources import error
 + JETTY-580 Fixed SSL shutdown
 + JETTY-581 ContextPath constructor
 + JETTY-582 final ISO_8859_1
 + JETTY-584 handle null contextPath
 + JETTY-587 persist sessions to database
 + JETTY-588 handle Retry in ServletException
 + JETTY-589 Added Statistics Servlet
 + JETTY-590 Digest auth domain for root context
 + JETTY-592 expired timeout callback without synchronization
 + JETTY-595 SessionHandler only deals with base request session
 + JETTY-596 proxy support in HttpClient
 + JETTY-598 Added more reliable cometd message flush option
 + JETTY-599 handle buffers consistently handle invalid index for poke
 + JETTY-603 Handle IPv6 in HttpURI
 + JETTY-605 Added optional threadpool to BayeuxService
 + JETTY-606 better writeTo impl for BIO
 + JETTY-607 Add GigaSpaces session clustering
 + JETTY-609 jetty-client improvements for http conversations
 + JETTY-610 jetty.class.path not being interpreted
 + JETTY-611 make general purpose jar scanning mechanism
 + JETTY-612 scan for web.xml fragments
 + JETTY-613 various distribution related changes
 + JETTY-614 scanner allocates hashmap on every iteration
 + JETTY-615 Replaced CDDL servlet.jar with Apache-2.0 licensed version
 + JETTY-623 ServletContext.getServerInfo() non compliant

jetty-6.1.11 - 06 June 2008
 + JETTY-336 413 error for full header buffer
 + JETTY-425 race in stopping SelectManager
 + JETTY-580 Fixed SSL shutdown
 + JETTY-581 ContextPath constructor
 + JETTY-582 final ISO_8859_1
 + JETTY-584 handle null contextPath
 + JETTY-588 handle Retry in ServletException
 + JETTY-590 Digest auth domain for root context
 + JETTY-592 expired timeout callback without synchronization
 + JETTY-595 SessionHandler only deals with base request session
 + JETTY-596 Proxy support in HttpClient
 + JETTY-598 Added more reliable cometd message flush option

jetty-6.1.10 - 20 May 2008
 + JETTY-440 allow file name patterns for jsp compilation for jspc plugin
 + JETTY-529 CNFE when deserializing Array from session resolved
 + JETTY-537 JSON handles Locales
 + JETTY-547 Shutdown SocketEndpoint output before close
 + JETTY-550 Reading 0 bytes corrupts ServletInputStream
 + JETTY-551 Upgraded to Wadi 2.0-M10
 + JETTY-556 Encode all URI fragments
 + JETTY-557 Allow ServletContext.setAttribute before start
 + JETTY-558 optional handling of X-Forwarded-For/Host/Server
 + JETTY-566 allow for non-blocking behavior in jetty maven plugin
 + JETTY-572 unique cometd client ID
 + JETTY-579 osgi fixes with management and servlet resources
 + Use QueuedThreadPool as default

jetty-7.0.0pre1 - 03 May 2008
 + JETTY-440 allow file name patterns for jsp compilation for jspc plugin
 + JETTY-529 CNFE when deserializing Array from session resolved
 + JETTY-558 optional handling of X-Forwarded-For/Host/Server
 + JETTY-559 ignore unsupported shutdownOutput
 + JETTY-566 allow for non-blocking behavior in jetty maven plugin
 + address osgi bundling issue relating to build resources
 + Allow annotations example to be built regularly, copy to contexts-available
 + Improved suspend examples
 + Make annotations example consistent with servlet 3.0
 + Refactor JNDI impl to simplify

jetty-7.0.0pre0 - 21 April 2008
 + JETTY-282 Support manually-triggered reloading by maven plugin
 + JETTY-341 100-Continues sent only after getInputStream called
 + JETTY-386 backout fix and replaced with
   ContextHandler.setCompactPath(boolean)
 + JETTY-399 update OpenRemoteServiceServlet to gwt 1.4
 + JETTY-467 allow URL rewriting to be disabled
 + JETTY-468 unique holder names for addServletWithMapping
 + JETTY-471 LDAP JAAS Realm
 + JETTY-474 Fixed case sensitivity issue with HttpFields
 + JETTY-475 AJP connector in RPMs
 + JETTY-486 Improved jetty.sh script
 + JETTY-487 Handle empty chunked request
 + JETTY-494 Client side session replication
 + JETTY-519 HttpClient does not recycle closed connection
 + JETTY-522 Add build profile for macos for setuid
 + JETTY-523 Default servlet uses ServletContext.getResource
 + JETTY-524 Don't synchronize session event listener calls
 + JETTY-525 Fixed decoding for long strings
 + JETTY-526 Fixed MMBean fields on JMX MBeans
 + JETTY-528 Factor our cookie parsing to CookieCutter
 + JETTY-530 Improved JMX MBeanContainer lifecycle
 + JETTY-531 Optional expires on MovedContextHandler
 + JETTY-532 MBean properties for QueuedThreadPool
 + JETTY-535 Fixed Bayeux server side client memory leak
 + JETTY-537 JSON handles Locales
 + JETTY-538 test harness fix for windows
 + JETTY-540 Servlet-3.0 & java5 support (work in progress)
 + JETTY-543 Atomic batch get and put of files
 + JETTY-545 Rewrite handler
 + JETTY-546 Webapp runner. All in one jar to run a webapps
 + JETTY-547 Shutdown SocketEndpoint output before close
 + JETTY-550 Reading 0 bytes corrupts ServletInputStream
 + JETTY-551 Wadi 2.0-M10
 + JETTY-553 Fixed customize override
 + JETTY-556 Encode all URI fragments
 + JETTY-557 Allow ServletContext.setAttribute before start
 + JETTY-560 Allow decoupling of jndi names in web.xml
 + Added option to dispatch to suspended requests.
 + BayeuxClient use a single connection for polling
 + Delay 100 continues until getInputStream
 + Ensure Jotm tx mgr can be found in jetty-env.xml
 + HttpClient supports pipelined request
 + Jetty-6.1.8 Changes
 + Make javax.servlet.jsp optional osgi import for jetty module
 + QueuedThreadPool default
 + Refactor of Continuation towards servlet 3.0 proposal
 + Renamed modules management and naming to jmx and jndi.
 + RetryRequest exception now extends ThreadDeath

jetty-6.1.9 - 26 March 2008
 + JETTY-399 update OpenRemoteServiceServlet to gwt 1.4
 + JETTY-471 LDAP JAAS Realm
 + JETTY-475 AJP connector in RPMs
 + JETTY-482 update to JETTY-399
 + JETTY-519 HttpClient does not recycle closed connection
 + JETTY-522 Add build profile for macos for setuid
 + JETTY-525 Fixed decoding for long strings
 + JETTY-526 Fixed MMBean fields on JMX MBeans
 + JETTY-532 MBean properties for QueuedThreadPool
 + JETTY-535 Fixed Bayeux server side client memory leak
 + JETTY-538 test harness fix for windows
 + JETTY-541 Cometd per client timeouts
 + Ensure Jotm tx mgr can be found in jetty-env.xml
 + Make javax.servlet.jsp optional osgi import for jetty module

jetty-6.1.8 - 28 February 2008
 + JETTY-350 log ssl errors on SslSocketConnector
 + JETTY-417 JETTY_LOGS environment variable not queried by jetty.sh
 + JETTY-433 ContextDeployer constructor fails unnecessarily when using a
   security manager if jetty.home not set
 + JETTY-434 ContextDeployer scanning of sub-directories should be optional
 + JETTY-481 Handle empty Bayeux response
 + JETTY-489 Improve doco on the jetty.port property for plugin
 + JETTY-490 Fixed JSONEnumConvertor
 + JETTY-491 opendocument mime types
 + JETTY-492 Null pointer in HashSSORealm
 + JETTY-493 JSON handles BigDecimals
 + JETTY-498 Improved cookie parsing
 + JETTY-507 Fixed encoding from JETTY-388 and test case
 + JETTY-508 Extensible cometd handlers
 + JETTY-509 Fixed JSONP transport for changing callback names
 + JETTY-511 jetty.sh mishandled JETTY_HOME when launched from a relative path
 + JETTY-512 add slf4j as optional to manifest
 + JETTY-513 Terracotta session replication does not work when the initial page
   on each server does not set any attributes
 + JETTY-515 Timer is missing scavenging Task in HashSessionManager
 + Add "mvn jetty:stop"
 + Added BayeuxService
 + Added JSON.Convertor and non static JSON instances
 + Added QueuedThreadPool
 + add removeHandler(Handler) method to HandlerContainer interface
 + AJP handles bad mod_jk methods
 + Allow code ranges on ErrorPageErrorHandler
 + allow sessions to be periodically persisted to disk
 + Cookie support in BayeuxClient
 + Fixed JSON negative numbers
 + further Optimizations and improvements of Cometd
 + grizzly fixed for posts
 + Improved Bayeux API
 + Improved Cometd timeout handling
 + JSON unquotes /
 + Long cache for JSON
 + Optimizations and improvements of Cometd, more pooled objects
 + Optimized QuotedStringTokenizer.quote()
 + Remove duplicate commons-logging jars and include sslengine in jboss sar

jetty-6.1.7 - 22 December 2007
 + JETTY-386 CERT-553235 backout fix and replaced with
   ContextHandler.setCompactPath(boolean)
 + JETTY-467 allow URL rewriting to be disabled
 + JETTY-468 unique holder names for addServletWithMapping
 + JETTY-474 Fixed case sensitivity issue with HttpFields
 + JETTY-486 Improved jetty.sh script
 + JETTY-487 Handle empty chunked request
 + Add "mvn jetty:stop"
 + Added BayeuxService
 + Added JSON.Convertor and non static JSON instances
 + allow sessions to be periodically persisted to disk
 + Cookie support in BayeuxClient
 + grizzly fixed for posts
 + jetty-6.1 branch created from 6.1.6 and r593 of jetty-contrib trunk
 + Optimizations and improvements of Cometd, more pooled objects
 + Update java5 patch

jetty-6.1.6 - 18 November 2007
 + JETTY-455 Optional cometd id
 + JETTY-459 Unable to deploy from Eclipse into the root context
 + JETTY-461 fixed cometd unknown channel
 + JETTY-464 typo in ErrorHandler
 + JETTY-465 System.exit() in constructor exception for MultiPartOutputStream
 + rudimentary debian packaging
 + updated grizzly connector to 1.6.1

jetty-6.1.6rc1 - 05 November 2007
 + JETTY-388 Handle utf-16 and other multibyte non-utf-8 form content
 + JETTY-409 String params that denote files changed to File
 + JETTY-438 handle trailing . in vhosts
 + JETTY-439 Fixed 100 continues clash with Connection:close
 + JETTY-443 windows bug causes Acceptor thread to die
 + JETTY-445 removed test code
 + JETTY-448 added setReuseAddress on AbstractConnector
 + JETTY-450 Bad request for response sent to server
 + JETTY-451 Concurrent modification of session during invalidate
 + JETTY-452 CERT VU#237888 Dump Servlet - prevent cross site scripting
 + JETTY-453 updated Wadi to 2.0-M7
 + JETTY-454 handle exceptions with themselves as root cause
 + JETTY-456 allow null keystore for osX
 + JETTY-457 AJP certificate chains
 + Added configuration file for capturing stderr and stdout
 + CERT VU#38616 handle single quotes in cookie names.
 + Give bayeux timer name
 + Give Terracotta session scavenger a name
 + Housekeeping on poms
 + Improved JSON parsing from Readers
 + Jetty Eclipse Plugin 1.0.1: force copy of context file on redeploy
 + Moved some impl classes from jsp-api-2.1 to jsp-2.1
 + Updated for dojo 1.0(rc) cometd
 + Upgrade jsp 2.1 to SJSAS-9_1-B58G-FCS-08_Sept_2007

jetty-6.1.6rc0 - 03 October 2007
 + JETTY-259 SystemRoot set for windows CGI
 + JETTY-311 avoid json keywords
 + JETTY-376 allow anything but CRLF in reason string
 + JETTY-398 Allow same WADI Dispatcher to be used across multiple web-app
   contexts
 + JETTY-400 consume CGI stderr
 + JETTY-402 keep HashUserRealm in sync with file
 + JETTY-403 Allow long content length for range requests
 + JETTY-404 WebAppDeployer sometimes deploys duplicate webapp
 + JETTY-405 Default date formate for reqest log
 + JETTY-407 AJP handles unknown content length
 + JETTY-413 Make rolloveroutputstream timer daemon
 + JETTY-422 Allow <Property> values to be null in config files
 + JETTY-423 Ensure javax.servlet.forward parameters are latched on first
   forward
 + JETTY-425 Handle duplicate stop calls better
 + JETTY-430 improved cometd logging
 + JETTY-431 HttpClient soTimeout
 + Add ability to persist sessions with HashSessionManager
 + Added ConcatServlet to combine javascript and css
 + Added jetty.lib system property to start.config
 + Added JPackage RPM support
 + Added JSON.Convertable
 + Adding setUsername,setGroupname to setuid and mavenizing native build
 + Add jetty.host system property
 + AJP13 Fix on chunked post
 + Allow properties files on the XmlConfiguration command line.
 + Allow scan interval to be set after Scanner started
 + Avoid FULL exception in window between blockForOutput and remote close
 + Cached user agents strings in the /org/mortbay/jetty/useragents resource
 + CVE-2007-5615 Added protection for response splitting with bad headers.
 + Ensure session is completed only when leaving context.
 + Fix cached header optimization for extra characters
 + Fix Host header for async client
 + Fix patch for java5 to include cometd module
 + Fix typo in async client onResponsetHeader method name
 + Give deployment file Scanner threads a unique name
 + Make default time format for RequestLog match NCSA default
 + Make mx4j used only if runtime uses jdk<1.5
 + Moved Grizzly to contrib
 + Prevent infinite loop on stopping with temp dir
 + Removal of unneeded dependencies from management, maven-plugin, naming &
   plus poms
 + SetUID option to support setgid
 + Tweak OSGi manifests to remove unneeded imports
 + Updated README, test index.html file and jetty-plus.xml file
 + Update jasper2.1 to tag SJSAS-9_1-B58C-FCS-22_Aug_2007
 + Update terracotta to 2.4.1 and exclude ssl classes
 + Use terracotta repo for build; make jetty a terracotta module
 + UTF-8 for bayeux client

jetty-6.1.5 - 19 July 2007
 + JETTY-392 updated LikeJettyXml example
 + Fixed GzipFilter for dispatchers
 + Fixed reset of reason
 + Upgrade to Jasper 2.1 tag SJSAS-9_1-B50G-BETA3-27_June_2007

jetty-6.1.5rc0 - 15 July 0200
 + JETTY-253 Improved graceful shutdown
 + JETTY-373 Stop all dependent lifecycles
 + JETTY-374 HttpTesters handles large requests/responses
 + JETTY-375 IllegalStateException when committed
 + JETTY-376 allow spaces in reason string
 + JETTY-377 allow sessions to be wrapped with
   AbstractSesssionManager.SessionIf
 + JETTY-378 handle JVMs with non ISO/UTF default encodings
 + JETTY-380 handle pipelines of more than 4 requests
 + JETTY-385 EncodeURL for new sessions from dispatch
 + JETTY-386 Allow // in file resources
 + Added GzipFilter and UserAgentFilter
 + Dispatch SslEngine expiry (non atomic)
 + Improved Request log configuration options
 + make jetty plus example webapps use ContextDeployer
 + make OSGi manifests for jetty jars
 + Make SLF4JLog impl public, add mbean descriptors
 + Protect SslSelectChannelConnector from exceptions during close
 + remove call to open connectors in jetty.xml
 + SetUID option to only open connectors before setUID.
 + SPR-3682 - dont hide forward attr in include.
 + update links on website
 + update terracotta configs for tc 2.4 stable1
 + update terracotta session clustering to terracotta 2.4
 + Upgrade to Jasper 2.1 tag SJSAS-9_1-B50G-BETA3-27_June_2007

jetty-6.1.4 - 15 June 2007
 + JETTY-370 ensure idleTimeout<=0 means connections never expire
 + JETTY-371 Fixed chunked HEAD response
 + JETTY-372 make test for cookie caching more rigorous
 + fixed early open() call in NIO connectors

jetty-6.1.4rc1 - 10 June 2007
 + JETTY-310 better exception when no filter file for cometd servlet
 + JETTY-323 handle htaccess without a user realm
 + JETTY-346 add wildcard support to extra scan targets for maven plugin
 + JETTY-355 extensible SslSelectChannelConnector
 + JETTY-357 cleaned up ssl buffering
 + JETTY-360 allow connectors, userRealms to be added from a <jettyConfig> for
   maven plugin
 + JETTY-361 prevent url encoding of dir listings for non-link text
 + JETTY-362 More object locks
 + JETTY-365 make needClientAuth work on SslSelectChannelConnector
 + JETTY-366 JETTY-368 Improved bayeux disconnect
 + async client improvements
 + fixed handling of large streamed files
 + Fixed synchronization conflict SslSelectChannel and SelectChannel
 + moved documentation for jetty and jspc maven plugins to wiki
 + Optional static content cache
 + Work around IBM JVM socket close issue

jetty-6.1.4rc0 - 01 June 2007
 + JETTY-257 fixed comet cross domain
 + JETTY-309 fix applied to sslEngine
 + JETTY-317 rollback inclusion of cometd jar for maven plugin
 + JETTY-318 Prevent meta channels being created
 + JETTY-330 Allow dependencies with scope provided for jspc plugin
 + JETTY-335 SslEngine overflow fix
 + JETTY-337 deprecated get/setCipherSuites and added
   get/setExcludeCipherSuites
 + JETTY-338 protect isMoreInBuffer from destroy
 + JETTY-339 MultiPartFiler deletes temp files on IOException
 + JETTY-340 FormAuthentication works with null response
 + JETTY-344 gready fill in ByteArrayBuffer.readFrom
 + JETTY-345 fixed lost content with blocked NIO
 + JETTY-347 Fixed type util init
 + JETTY-352 Object locks
 + Add (commented out) jspc precompile to test-webapp
 + Add ability to run cometd webapps to maven plugin
 + Add slf4j-api for upgraded version
 + Allow XmlConfiguration properties to be configured
 + Change scope of fields for Session
 + Delay ssl handshake until after dispatch in sslSocketConnector
 + fixed JSP close handling
 + fixed waiting continuation reset
 + improved date header handling
 + Optional send Date header. Server.setSendDateHeader(boolean)
 + Reorganized import of contrib modules
 + Set so_timeout during ssl handshake as an option on SslSocketConnector
 + Unified JMX configuration
 + Updated junit to 3.8.2
 + Updated slf4j version to 1.3.1
 + update etc/jetty-ssl.xml with new handshake timeout setting

jetty-6.1.3 - 04 May 2007
 + JETTY-309 don't clear writable status until dispatch
 + JETTY-315 suppressed warning
 + JETTY-322 AJP13 cping and keep alive
 + Handle CRLF for content in header optimization

jetty-6.1.2 - 01 May 2007
 + JETTY-322 fix ajp cpong response and close handling
 + JETTY-324 fix ant plugin
 + JETTY-328 updated jboss
 + Added static member definition in WadiSessionManager
 + Fixed session invalidation error in WadiSessionManager
 + Improved unavailabile handling
 + sendError resets output state
 + Updated Wadi to version 2.0-M3

jetty-6.1.2rc5 - 24 April 2007
 + JETTY-305 delayed connection destroy
 + JETTY-309 handle close in multivalue connection fields
 + JETTY-314 fix for possible NPE in Request.isRequestedSessionIdValid
 + Allow jsp-file to be / or /*
 + removed some compile warnings
 + set default keystore for SslSocketConnector

jetty-6.1.2rc4 - 19 April 2007
 + JETTY-294 Fixed authentication reset
 + JETTY-299 handle win32 paths for object naming
 + JETTY-300 removed synchronized on dispatch
 + JETTY-302 correctly parse quoted content encodings
 + JETTY-303 fixed dual reset of generator
 + JETTY-304 Fixed authentication reset

jetty-6.1.2rc3 - 16 April 2007
 + JETTY-283 Parse 206 and 304 responses in client
 + JETTY-285 enable jndi for mvn jetty:run-war and jetty:run-exploded
 + JETTY-289 fixed javax.net.ssl.SSLException on binary file upload
 + JETTY-292 Fixed error page handler error pages
 + JETTY-293 fixed NPE on fast init
 + JETTY-294 Response.reset() resets headers as well as content
 + JETTY-295 Optional support of authenticated welcome files
 + JETTY-296 Close direct content inputstreams
 + JETTY-297 Recreate tmp dir on stop/start
 + JETTY-298 Names in JMX ObjectNames for context, servlets and filters
 + AJP redirects https requests correctly
 + Fixed writes of unencoded char arrays.
 + Improved performance and exclusions for TLD scanning
 + Improvements to allow simple setting of Cache-Control headers
 + MBean properties assume writeable unless marked RO
 + refactor of SessionManager and SessionIdManager for clustering

jetty-6.1.2rc2 - 27 March 2007
 + JETTY-125 maven plugin: ensure test dependencies on classpath for
   <useTestClasspath>
 + JETTY-246 path encode cookies rather than quote
 + JETTY-254 prevent close of jar entry by bad JVMs
 + JETTY-256 fixed isResumed and work around JVM bug
 + JETTY-258 duplicate log message in ServletHandler
 + JETTY-260 Close connector before stop
 + JETTY-262 Allow acceptor thread priority to be adjusted
 + JETTY-263 Added implementation for authorizationType Packets
 + JETTY-265 Only quote cookie values if needed
 + JETTY-266 Fix deadlock with shutdown
 + JETTY-271 ResourceHandler uses resource for MimeType mapping
 + JETTY-272 Activate and Passivate events for sessions
 + JETTY-274 Improve flushing at end of request for blocking
 + JETTY-276 Partial fix for reset/close race
 + JETTY-277 Improved ContextHandlerCollection
 + JETTY-278 Session invalidation delay until no requests
 + JETTY-280 Fixed deadlock with two flushing threads
 + JETTY-284 Fixed stop connector race
 + JETTY-286 isIntegral and isConfidential methods overridden in
   SslSelectChannelConnector
 + Added RestFilter for PUT and DELETE from Aleksi Kallio
 + AJP13 CPING request and CPONG response implemented
 + AJP13 remoteUser, contextPath, servletPath requests implemented
 + AJP13 Shutdown Request from peer implemented
 + Change some JNDI logging to debug level instead of info
 + Enable the SharedStoreContextualiser for the WadiSessionManager(Database
   store for clustering)
 + Make annotations work for maven plugin
 + Optimized multi threaded init on startup servlets
 + Refactor Scanner to increase code reuse with maven/ant plugins
 + Removed unneeded specialized TagLibConfiguration class from maven plugin
 + Update jasper to glassfish tag SJSAS-9_1-B39-RC-14_Mar_2007

jetty-6.1.2rc1 - 08 March 2007
 + JETTY-157 make CGI handle binary data
 + JETTY-175 JDBCUserRealm use getInt instead of getObject
 + JETTY-188 Use timer for session scavaging
 + JETTY-235 default realm name
 + JETTY-242 fix race condition with scavenging sessions when stopping
 + JETTY-243 FULL
 + JETTY-244 Fixed UTF-8 buffer overflow
 + JETTY-245 Client API improvements
 + JETTY-246 spaces in cookies
 + JETTY-248 setContentLength after content written
 + JETTY-250 protect attribute enumerations from modification
 + JETTY-252 Fixed stats handling of close connection
 + JETTY-254 prevent close of jar file by bad JVMs
 + add ajp connector jar to jetty-jboss sar
 + Added option to allow null pathInfo within context
 + Added support for lowResourcesIdleTime to SelectChannelConnector
 + BoundedThreadPool queues rather than blocks excess jobs.
 + call preDestroy() after servlet/filter destroy()
 + Ensure jetty/jboss uses servlet-spec classloading order
 + Fix constructor for Constraint to detect wildcard role
 + fix Dump servlet to handle primitive array types
 + handle comma separated values for the Connection: header
 + Improved Context setters for wadi support
 + Improved handling of early close in AJP
 + Support null pathInfo option for webservices deployed to jetty/jboss
 + TagLibConfiguration uses resource input stream
 + Workaround to call SecurityAssocation.clear() for jboss webservices calls to
   ejbs

jetty-6.1.2rc0 - 15 February 2007
 + JETTY-223 Fix disassociate of UserPrincipal on dispatches
 + JETTY-226 Fixed SSLEngine close issue
 + JETTY-232 Fixed use of override web.xml
 + JETTY-236 Buffer leak
 + JETTY-237 AJPParser Buffer Data Handling
 + JETTY-238 prevent form truncation
 + Coma separated cookies
 + Cometd timeout clients
 + Patches from sybase for ClientCertAuthenticator

jetty-6.1.2pre1 - 05 February 2007
 + JETTY-224 run build up to process-test before invoking jetty:run
 + Added error handling for incorrect keystore/truststore password in
   SslSelectChannelConnector
 + added win32service to standard build
 + allow ResourceHandler to use resource base from an enclosing ContextHandler
 + fixed bug with virtual host handling in ContextHandlerCollection
 + refactored cometd to be continuation independent

jetty-6.1.2pre0 - 01 February 2007
 + JETTY-213 request.isUserInRole(String) fixed
 + JETTY-215 exclude more transitive dependencies from tomcat jars for jsp-2.0
 + JETTY-216 handle AJP packet fragmentation
 + JETTY-218 handle AJP ssl key size and integer
 + JETTY-219 fixed trailing encoded chars in cookies
 + JETTY-220 fixed AJP content
 + JETTY-222 fix problem parsing faces-config.xml
 + Added cometd jsonp transport from aabeling
 + Added terracotta cluster support for cometd
 + add support for Annotations in servlet, filter and listener sources
 + enable SslSelectChannelConnector to modify the SslEngine's client
   authentication settings
 + Fixed 1.4 method in jetty plus
 + Fixed generation of errors during jsp compilation for jsp-2.1
 + handle virtual hosts in ContextHandlerCollection
 + improved writer buffering
 + moved JSON parser to util to support reuse

jetty-6.1.1 - 15 January 2007

jetty-6.1.1rc1 - 12 January 2007
 + JETTY-210 Build jsp-api-2.0 for java 1.4
 + Use timers for Rollover logs and scanner

jetty-6.1.1rc0 - 10 January 2007
 + JETTY-209 Added ServletTester.createSocketConnector
 + JETTY-210 Build servlet-api-2.5 for java 1.4
 + JETTY-211 fixed jboss build
 + CGI servlet fails without exception
 + ensure response headers on AjaxFilter messsages turn off caching
 + extras/win32service download only if no JavaServiceWrapper exist
 + Fixed unpacking WAR
 + MultiPartFilter deleteFiles option
 + simplified chat demo
 + start webapps on deployment with jboss, use isDistributed() method from
   WebAppContext

jetty-6.1.0 - 09 January 2007
 + Fixed unpacking WAR

jetty-6.1.0 - 05 January 2007
 + JETTY-206 fixed AJP getServerPort and getRemotePort
 + Added extras/win32service
 + Added WebAppContext.setCopyWebDir to avoid JVM jar caching issues.
 + GERONIMO-2677 refactor of session id handling for clustering
 + Improved config of java5 threadpool
 + Protect context deployer from Errors
 + ServletTester sets content length

jetty-6.1.0rc3 - 02 January 2007
 + JETTY-195 fixed ajp ssl_cert handling
 + JETTY-197 fixed getRemoteHost
 + JETTY-203 initialize ServletHandler if no Context instance
 + JETTY-204 setuid fix
 + extras/servlet-tester
 + implement resource injection and lifecycle callbacks declared in web.xml
 + setLocale does not use default content type
 + Use standard releases of servlet and jsp APIs.

jetty-6.1.0rc2 - 20 December 2006
 + JETTY-167 cometd refactor
 + JETTY-194 doubles slashes are significant in URIs
 + JETTY-201 make run-as work for both web container and ejb container in jboss
 + AJP13Parser, throw IllegalStateException on unimplemented AJP13 Requests
 + ContextHandlerCollection is noop with no handlers
 + ensure classpath passed to jspc contains file paths not urls
 + ensure com.sun.el.Messages.properties included in jsp-2.1 jar
 + ensure servlets initialized if only using ServletHandler
 + Jetty-197 AJP13 getRemoteHost()
 + Refactored AbstractSessionManager for ehcache
 + remove code to remove SecurityHandler if no constraints present

jetty-6.1.0rc1 - 14 December 2006
 + JETTY-193 MailSessionReference without authentication
 + JETTY-199 newClassPathResource
 + added cache session manager(pre-alpha)
 + ensure unique name for ServletHolder instances
 + simplified idle timeout handling

jetty-6.1.0rc0 - 08 December 2006
 + JETTY-123 fix improved
 + JETTY-181 Allow injection of a java:comp Context
 + JETTY-182 Optionally set JSP classpath initparameter
 + JETTY-184 cometd connect non blocking
 + JETTY-185 tmp filename generation
 + JETTY-189 ProxyConnection
 + 403 for BASIC authorization failure
 + Added extras/gwt
 + Added org.mortbay.thread.concurrent.ThreadPool
 + Added spring ejb3 demo example
 + DefaultHandler links virtual hosts.
 + Dispatcher does not protect javax.servlet attributes
 + Fixed cachesize on invalidate
 + Fixed idle timeout
 + flush if content-length written
 + forward query attribute fix
 + Handle request content encodings
 + null for unknown named dispatches
 + Optimization of writers
 + ServletHandler allows non REQUEST exceptions to propogate
 + Servlet role ref
 + session attribute listener
 + Support for RFC2518 102-processing response
 + TCK fixes from Sybase:
 + update jasper to glassfish SJSAS-9_1-B27-EA-07_Dec_2006

jetty-6.1.0pre3 - 22 November 2006
 + JETTY-154 Cookies are double quotes only
 + JETTY-180 XBean support for context deploy
 + CVE-2006-6969 Upgraded session ID generation to use SecureRandom
 + Expose isResumed on Continuations
 + fixed NIO endpoint flush. Avoid duplicate sends
 + Refactored AJP generator
 + Support TLS_DHE_RSA_WITH_AES_256_CBC_SHA
 + updated glassfish jasper to tag SJSAS-9_1-B25-EA-08_Nov_2006

jetty-6.0.2 - 22 November 2006
 + JETTY-118 ignore extra content after close
 + JETTY-119 cleanedup Security optimizatoin
 + JETTY-123 handle windows UNC paths
 + JETTY-126 handle content > Integer.MAX_VALUE
 + JETTY-129 ServletContextListeners called after servlets are initialized
 + JETTY-151 Idle timeout only applies to blocking operations
 + JETTY-154 Cookies are double quotes only
 + JETTY-171 Fixed filter mapping
 + JETTY-172 use getName() instead of toString
 + JETTY-173 restore servletpath after dispatch
 + (re)make JAAS classes available to webapp classloader
 + add <Property> replacement in jetty xml config files
 + Added concept of bufferred endpoint
 + Added conversion Object -> ObjectName for the result of method calls made on
   MBeans
 + Added DataFilter configuration to cometd
 + added examples/test-jaas-webapp
 + Added extraClassPath to WebAppContext
 + Added hierarchical destroy of mbeans
 + Added ID constructor to AbstractSessionManager.Session
 + added isStopped() in LifeCycle and AbstractLifeCycle
 + Added override descriptor for deployment of RO webapps
 + Allow session cookie to be refreshed
 + alternate optimizations of writer (use -Dbuffer.writers=true)
 + Apply queryEncoding to getQueryString
 + CGI example in test webapp
 + change examples/test-jndi-webapp so it can be regularly built
 + Default soLinger is -1 (disabled)
 + ensure "" returned for ServletContext.getContextPath() for root context
 + ensure sessions nulled out on request recycle; ensure session null after
   invalidate
 + ensure setContextPath() works when invoked from jetty-web.xml
 + fixed NIO endpoint flush. Avoid duplicate sends
 + Fixed NPE in bio.SocketEndPoint.getRemoteAddr()
 + Fixed resource cache flushing
 + Fixed tld parsing for maven plugin
 + HttpGenerator can generate requests
 + Improved *-mbean.properties files and specialized some MBean
 + Major refactor of SelectChannel EndPoint for client selector
 + make .tag files work in packed wars
 + Moved all modules updates from 6.1pre2 to 6.0
 + Plugin shutdown context before stopping it.
 + Refactored session lifecycle and additional tests
 + release resource lookup in Default servlet
 + Reverted UnixCrypt to use coersions (that effected results)
 + Session IDs can change worker ID
 + Simplified ResourceCache and Default servlet
 + SocketConnector closes all connections in doStop
 + Support TLS_DHE_RSA_WITH_AES_256_CBC_SHA
 + updated glassfish jasper to tag SJSAS-9_1-B25-EA-08_Nov_2006
 + Upgraded session ID generation to use SecureRandom

jetty-5.1.14 - 09 August 2007
 + JETTY-155 force close with content length
 + JETTY-369 failed state in Container
 + patched with correct version

jetty-5.1.13
 + Sourceforge 1648335: problem setting version for AJP13

jetty-5.1.12 - 22 November 2006
 + JETTY-154 Cookies ignore single quotes
 + Added support for TLS_DHE_RSA_WITH_AES_256_CBC_SHA
 + AJP protected against bad requests from mod_jk
 + Quote single quotes in cookies
 + Upgraded session ID generation to use SecureRandom

jetty-4.2.27 - 22 November 2006
 + AJP protected against bad requests from mod_jk
 + Upgraded session ID generation to use SecureRandom

jetty-6.1.0pre2 - 20 November 2006
 + Added extraClassPath to WebAppContext
 + Clean up jboss module licensing
 + Fixed resource cache flushing

jetty-6.1.0pre1 - 19 November 2006
 + JETTY-151 Idle timeout only applies to blocking operations
 + JETTY-171 Fixed filter mapping
 + JETTY-172 use getName() instead of toString
 + JETTY-173 restore servletpath after dispatch
 + Added extras/jboss
 + Added hierarchical destroy of mbeans
 + Added override descriptor for deployment of RO webapps
 + alternate optimizations of writer (use -Dbuffer.writers=true)
 + Fixed NPE in bio.SocketEndPoint.getRemoteAddr()
 + Major refactor of SelectChannel EndPoint for client selector
 + release resource lookup in Default servlet
 + Reverted UnixCrypt to use coersions (that effected results)
 + Simplified ResourceCache and Default servlet
 + Use ContextDeployer as main deployer in jetty.xml

jetty-6.1.0pre0 - 21 October 2006
 + JETTY-112 ContextHandler checks if started
 + JETTY-113 support optional query char encoding on requests
 + JETTY-114 removed utf8 characters from code
 + JETTY-115 Fixed addHeader
 + JETTY-118 ignore extra content after close
 + JETTY-119 cleanedup Security optimizatoin
 + JETTY-121 init not called on externally constructed servlets
 + JETTY-123 handle windows UNC paths
 + JETTY-124 always initialize filter caches
 + JETTY-126 handle content > Integer.MAX_VALUE
 + JETTY-129 ServletContextListeners called after servlets are initialized
 + (re)make JAAS classes available to webapp classloader
 + add <Property> replacement in jetty xml config files
 + add a maven-jetty-jspc-plugin to do jspc precompilation
 + added cometd chat demo
 + Added concept of bufferred endpoint
 + Added conversion Object -> ObjectName for the result of method calls made on
   MBeans
 + Added DataFilter configuration to cometd
 + added examples/test-jaas-webapp
 + Added extras/setuid to support start as root
 + Added ID constructor to AbstractSessionManager.Session
 + added isStopped() in LifeCycle and AbstractLifeCycle
 + add hot deployment capability
 + AJP Connector
 + Allow session cookie to be refreshed
 + Apply queryEncoding to getQueryString
 + CGI example in test webapp
 + change examples/test-jndi-webapp so it can be regularly built
 + Default soLinger is -1 (disabled)
 + ensure "" returned for ServletContext.getContextPath() for root context
 + ensure sessions nulled out on request recycle; ensure session null after
   invalidate
 + ensure setContextPath() works when invoked from jetty-web.xml
 + Factored ErrorPageErrorHandler out of WebAppContext
 + fixed ClassCastException in JAASUserRealm.setRoleClassNames(String[])
 + fixed isUserInRole checking for JAASUserRealm
 + Fixed tld parsing for maven plugin
 + HttpGenerator can generate requests
 + Improved *-mbean.properties files and specialized some MBean
 + Improved charset handling in URLs
 + JETYY-120 SelectChannelConnector closes all connections on stop
 + make .tag files work in packed wars
 + minor optimization of bytes to UTF8 strings
 + Plugin shutdown context before stopping it.
 + Ported HtAccessHandler
 + Refactored ErrorHandler to avoid statics
 + Refactored session lifecycle and additional tests
 + Session IDs can change worker ID
 + SocketConnector closes all connections in doStop
 + Start of a client API
 + Transforming classloader does not transform resources.

jetty-5.1.11 - 08 October 2006
 + Default servlet only uses setContentLength on wrapped responses
 + Fixed AJP chunk header (1507377)
 + Fixed AJP handling of certificate length (1494939)
 + fixed ByteBufferOutputStream capacity calculation
 + Fixed order of destruction event calls
 + Fix to HttpOutputStream from M.Traverso

jetty-4.2.26 - 08 October 2006
 + Backport of AJP fixes

jetty-6.0.1 - 24 September 2006
 + JETTY-112 ContextHandler checks if started
 + JETTY-113 support optional query char encoding on requests
 + JETTY-114 removed utf8 characters from code
 + JETTY-115 Fixed addHeader
 + JETTY-121 init not called on externally constructed servlets
 + JETTY-124 always initialize filter caches
 + Factored ErrorPageErrorHandler out of WebAppContext
 + fixed ClassCastException in JAASUserRealm.setRoleClassNames(String[])
 + fixed isUserInRole checking for JAASUserRealm
 + Improved charset handling in URLs
 + JETYY-120 SelectChannelConnector closes all connections on stop
 + minor optimization of bytes to UTF8 strings
 + Refactored ErrorHandler to avoid statics

jetty-6.0.0 - 10 September 2006
 + Conveniance builder methods for listeners and filters
 + Plugin shutdown context before stopping it.
 + SocketConnector closes all connections in doStop
 + Transforming classloader does not transform resources.

jetty-6.0.0rc4 - 05 September 2006
 + JETTY-107 Poor cast in SessionDump demo
 + bind jetty-env.xml entries to java:comp/env
 + Set charset on error pages

jetty-6.0.0rc3 - 01 September 2006
 + JETTY-68 Complete request after sendRedirect
 + JETTY-104 (raised glassfish ISSUE-1044) hide JSP forced path attribute
 + Avoid double error handling of Bad requests
 + don't warn for content length on head requests
 + JETTY-103
 + Less verbose handling of BadResources from bad URLs
 + Move MailSessionReference to org.mortbay.naming.factories
 + pulled 6.0.0 branch
 + Transferred the sslengine patch from the patches directory to extras

jetty-6.0.0rc2 - 25 August 2006
 + added org.apache.commons.logging package to system classes that can't be
   overridden by a webapp classloader
 + Destroy HttpConnection to improve buffer pooling
 + Direct buffer useage is optional
 + Fixed NPE when no resource cache
 + Moved more utility packagtes to the util jar
 + mvn -Djetty.port=x jetty:run uses port number given for the default
   connector
 + Refactored WebXmlConfiguration to allow custom web.xml resource
 + Timestamp in StdErrLog
 + use mvn -Dslf4j=false jetty:run to disable use of slf4j logging with
   jdk1.4/jsp2.0

jetty-6.0.0rc1 - 16 August 2006
 + JETTY-85 JETTY-86 (TrustManager and SecureRandom are now configurable;
   better handling of null/default values)
 + add <requestLog> config param to jetty plugin
 + added modules/spring with XmlBeanFactory configuration
 + Added simple ResourceHandler and FileServer example
 + added start of cometd implementation (JSON only)
 + added start of grizzly connector
 + Added TransformingWebAppClassLoader for spring 2.0 byte code modification
   support
 + Allow direct filling of buffers for uncached static content.
 + Change path mapping so that a path spec of /foo/* does not match /foo.bar :
   JETTY-88
 + -DSTOP.PORT must be specified.
 + fixed bug that caused Response.setStatus to ignore the provided message
 + Fixed FD leak for bad TCP acks. JETTY-63
 + JETTY-87
 + JETTY-90
 + JETTY-91
 + moved optional modules to extras
 + parse jsp-property-group in web.xml for additional JSP servlet mappings
 + protected setContentType from being set during include
 + refactored resource cache
 + removed org.mortbay. from context system classes configuration
 + removed support for lowResources from SelectChannelConnector
 + Support for binding References and Referenceables and javax.mail.Sessions in
   JNDI

jetty-6.0.0rc0 - 07 July 2006
 + add ability to have a lib/ext dir from which to recursively add all jars and
   zips to the classpath
 + Added 8 random letters&digits to Jetty-generated tmp work dir name to ensure
   uniqueness
 + added html module from jetty 5 - but deprecated until maintainer found
 + Added maximum limit to filter chain cache.
 + added setters and getters on SessionManager API for session related config:
   cookie name, url parameter name, domain, max age and path.
 + added StatisticsHandler and statistics on Connector.
 + Added WebAppContextClassLoader.newInstance to better support exensible
   loaders.
 + allow <key> or <name> in <systemProperty> for plugin
 + changed ServletContext.getResourcePaths()  to not return paths containing
   double slashes
 + change name of generated tmp directory to be
   "Jetty_"+host+"_"+port+"_"+contextpath+"_"+virtualhost
 + change prefix from "jetty6" to just "jetty" for plugin: eg is now mvn
   jetty:run
 + Cleaned up idle expiry.
 + ContextHandlerCollection addContext and setContextClass
 + Discard excess bytes in header buffer if connection is closing
 + Do not wrap EofException with EofException
 + ensure explicitly set tmp directory called "work" is not deleted on exit
 + Ensure mvn clean cleans the build
 + ensure war is only unpacked if war is newer than "work" directory
 + fixed classesDirectory param for maven plugin to be configurable
 + fixed HttpGenerator convertion of non UTF-8: JETTY-82
 + immutable getParameterMap()
 + patch to allow Jetty to use JSP2.1 from Glassfish instead of Jasper from
   Tomcat
 + refactor HttpChannelEndPoint in preparation for SslEngine
 + reverse order for destroy event listeners
 + simplified jetty.xml with new constructor injections
 + Simplified Servlet Context API
 + Simplify runtime resolution of JSP library for plugin
 + Ssl algorithm taken from system property
 + support <load-on-startup> for SingleThreadModel
 + support graceful shutdown
 + Threadpool does not need to be a LifeCycle
 + Updated javax code from
   http://svn.apache.org/repos/asf/tomcat/tc6.0.x/trunk/java/javax@417727

jetty-6.0.0beta17 - 01 June 2006
 + Added clover reports and enough tests to get >50% coverage
 + Added config to disable file memory mapped buffers for windows
 + Added Request.isHandled()
 + BoundedThreadPool.doStop waits for threads to complete
 + Connector lowResourceMaxIdleTime  implemented.
 + ContextHandler.setConnectors replace setHosts
 + Default servlet checks for aliases resources
 + don't reset headers during forward
 + Fixed IE SSL issue.
 + Flush will flush all bytes rather than just some.
 + Implemented runAs on servlets
 + Protected WEB-INF and META-INF
 + Recovered repository from Codehaus crash
 + Refactored Synchronization of SelectChannelConnector

jetty-6.0.0beta16 - 12 May 2006
 + remove a couple of System.err.printlns
 + replace backwards compativle API in UrlEncoded

jetty-6.0.0beta15 - 11 May 2006
 + Added <scanTargets> parameter to allow other locations to scan for plugin
 + Added automatic scan of all WEB-INF/jetty-*.xml files for plugin
 + Added embedded examples
 + Added Server attribute org.mortbay.jetty.Request.maxFormContentSize
 + Added taglib resources to 2.1 jsp api jar
 + Added ThrottlingFilter and fixed race in Continuations
 + Added --version to start.jar
 + ContextHandler.setContextPath can be called after start.
 + don't accept partial authority in request line.
 + enforce 204 and 304 have no content
 + Fixed handling of params after forward
 + Improved HttpException
 + improved MBeanContainer object removal
 + improved MBean names
 + improved support for java5 jconsole
 + Major refactor to simplify Server and handler hierarchy
 + Moved more resources to resources
 + readded BoundedThreadPool shrinking (and then fixed resulting deadlock)
 + removed SelectBlockingChannelConnector (unmaintained)
 + Renamed NotFoundHandler to DefaultHandler
 + Reset of timer task clears expiry
 + Session scavenger threads from threadpool
 + setSendServerVersion method added to Server to control sending of Server:
   http header
 + Simplified DefaultServlet static content buffering
 + Thread names include URI if debug set

jetty-6.0.0beta14 - 09 April 2006
 + added configurability for webdefault.xml in maven plugin
 + Added Jasper 2.1 as jesper (jasper without JCL)
 + added jetty-util.jar module
 + Added JSP 2.1 APIs from apache
 + added ProxyServlet
 + added reset to Continuation
 + added support for stopping jetty using "java -jar start.jar --stop"
 + adding InvokerServlet
 + Change tmp dir of plugin to work to be in line with jetty convention
 + fixed forward bug (treated as include)
 + fixed HttpField iterator
 + fixed priority of port from url over host header
 + ignore dirs and files that don't exist in plugin scanner
 + implemented request.isUserInRole
 + improved contentType handling and test harness
 + Modify plugin to select JSP impl at runtime
 + moved test webapps to examples directory
 + securityHandler removed if not used.
 + Started readding logging to jesper using jdk logging
 + stop JDBCUserRealm coercing all credentials to String
 + Use start.config to select which JSP impl at runtime based on jdk version

jetty-6.0.0beta12 - 16 March 2006
 + Added JSP2.0 demos to test webapp
 + Added provider support to SslListener
 + Fixed error handling in error page
 + Fixed JettyPlus for root contexts
 + Fixed maven plugin JNDI for redeploys
 + Fixed tld discovery for plugin (search dependencies)
 + Log ERROR for runtimeExceptions
 + Upgraded jasper to 5.5.15

jetty-6.0.0beta11 - 14 March 2006
 + Added HttpURI and improved UTF-8 parsing.
 + added JAAS
 + added missing Configurations for maven plugin
 + added patch to use joda-time
 + added webapp-specific JNDI entries
 + fixed ; decoding in URIs
 + fixed FORM authentication
 + moved dtd and xsd to standard javax location
 + refactored configuration files and start()
 + refactored session ID management
 + refactored writers and improved UTF-8 generation.

jetty-6.0.0beta10 - 25 February 2006
 + added getLocalPort() to connector
 + Added support for java:comp/env
 + Added support for pluggable transaction manager
 + Additional accessors for request logging
 + Fixed content-type for range requests
 + Fixed default servlet handling of includes
 + Fix for myfaces and include with close
 + Fix for sf1435795 30sec delay from c taylor
 + Fix http://jira.codehaus.org/browse/JETTY-6. hi byte reader
 + Fix sf1431936 don't chunk the chunk
 + Forward masks include attributes and vice versa
 + Updates javax to MR2 release

jetty-6.0.0beta9 - 09 February 2006
 + Added CGI servlet.
 + Added request log.
 + Added TLD tag listener handling.
 + Continuation cleanup
 + Fixed dispatch of wrapped requests.
 + Fixed double flush of short content.
 + fixed setLocale bug sf1426940
 + Fixed unraw decoding of query string
 + Force a tempdir to be set.
 + Force jasper scratch dir.
 + PathMap for direct context mapping.
 + Refactored chat demo and upgraded prototype.js

jetty-6.0.0beta8 - 24 January 2006
 + conveniance addHandler removeHandler methods
 + fixed bug in overloaded write method on HttpConnection (reported against
   Tapestry4.0)
 + fixed dispatch of new session problem. sf:1407090
 + Handle pipeline requests without hangs
 + hid org.apache.commons.logging and org.slf4j packages from webapp
 + improve buffer return mechanism.
 + improved caching of content types
 + maven-jetty6-plugin: ensure compile is done before invoking jetty
 + maven-jetty6-plugin: support all types of artifact dependencies
 + maven-jetty6-plugin stopped transitive inclusion of log4j and
   commons-logging from commons-el for jasper
 + patch to remove spurious ; in HttpFields
 + reinstated rfc2616 test harness
 + Removed queue from thread pool.

jetty-6.0.0Beta7
 + Faster header name lookup
 + Fixed infinite loop with chunk handling
 + maven-jetty6-plugin added tmpDirectory property
 + maven-jetty6-plugin stopped throwing an error if there is no target/classes
   directory
 + null dispatch attributes not in names
 + reduced info verbosity
 + removed singleton Container

jetty-6.0.0Beta6
 + Fixed issue with blocking reads
 + Fixed issue with unknown headers
 + optimizations

jetty-6.0.0Beta5
 + Added management module for mbeans
 + Fixed writer char[] creations
 + Moved to SVN

jetty-6.0.0Beta4
 + CVE-2006-2758 Fixed JSP visibility security issue.
 + Improved jetty-web.xml access to org.mortbay classes.
 + Jasper 5.5.12
 + System property support in plugin

jetty-6.0.0Beta3
 + Fixed classloader issue with server classes
 + Fixed error in block read
 + Named dispatch.

jetty-6.0.0Beta2
 + Improved buffer return
 + Improved reuse of HttpField values and cookies.
 + loosely coupled with JSP servlet
 + loosely coupled with SLF4J
 + merged util jar back into jetty jar
 + Simpler continuation API

jetty-6.0.0Beta1
 + Error pages
 + Implemented all listeners
 + maven2 plugin
 + Multiple select sets
 + refactored start/stop
 + Servlet 2.5 API
 + shutdown hook
 + SSL connector
 + Virtual hosts

jetty-6.0.0Beta0
 + Dispatcher parameters
 + Fixed blocking read
 + Maven 2 build
 + UTF-8 encoding for URLs

jetty-6.0.0APLPA3
 + Added demo for Continuations
 + Jasper and associated libraries.

jetty-6.0.0ALPHA2
 + Continuations - way cool way to suspend a request and retry later.
 + Dispatchers
 + Security

jetty-6.0.0ALPHA1
 + Filters
 + web.xml handling

jetty-6.0.0ALPHA0
 + file may be sent as sent is a single operation.
 + Improved "dependancy injection" and "inversion of control" design of
   components
 + Improved "interceptor" design of handlers
 + Missing Request Dispatchers
 + Missing Security
 + Missing war support
 + Missing web.xml based configuration
 + Optional use of NIO Buffering so that efficient direct buffers and memory
   mapped files can be used.
 + Optional use of NIO gather writes, so that for example a HTTP header and a
   memory mapped
 + Optional use of NIO non-blocking scheduling so that threads are not
   allocated per connection.
 + Smart split buffer design allows large buffers to only be allocated to
   active connections. The resulting memory savings allow very large buffers to
   be used, which increases the chance of efficient asynchronous flushing and
   of avoiding chunking.
 + Totally rearchitected and rebuilt, so 10 years of cruft could be removed!

jetty-5.1.11RC0 - 05 April 2006
 + Added provider support to SslListener
 + Fixed AJP handling of ;jsessionid.
 + force close with shutdownOutput for win32
 + improved contentType param handling
 + logging improvements for servlet and runtime exceptions
 + NPE protection if desirable client certificates
 + stop JDBCUserRealm forcing all credentials to be String

jetty-5.1.10 - 05 January 2006
 + Fixed path aliasing with // on windows.
 + Fix for AJP13 with encoded path
 + Fix for AJP13 with multiple headers
 + Put POST content default back to iso_8859_1. GET is UTF-8 still
 + Remove null dispatch attributes from getAttributeNames

jetty-4.2.25 - 04 January 2006
 + Fixed aliasing of // for win32

jetty-5.1.9 - 07 December 2005
 + Fixed wantClientAuth(false) overriding netClientAuth(true)

jetty-6.0.0betaX
 + See http://jetty.mortbay.org/jetty6 for 6.0 releases

jetty-5.1.8 - 07 December 2005
 + Fixed space in URL issued created in 5.1.6

jetty-5.1.7 - 07 December 2005

jetty-5.1.7rc0 - 06 December 2005
 + better support for URI character encodings
 + char encoding for MultiPartRequest
 + fixed merging of POST params in dispatch query string.
 + improved server stats
 + JSP file servlet mappings copy JspServlet init params.
 + Prefix servlet context logs with org.mortbay.jetty.context
 + protect from NPE in dispatcher getValues
 + Updated to 2.6.2 xerces
 + use commons logging jar instead of api jar.

jetty-5.1.6 - 18 November 2005
 + CVE-2006-2758 Fixed JSP visibility security issue.
 + Improved jetty-web.xml access to org.mortbay classes.

jetty-5.1.5 - 10 November 2005
 + Improved mapping of JSP files.
 + Improved shutdown hook
 + Improved URL Decoding

jetty-5.1.5rc2 - 07 October 2005
 + ProxyHandler can handle chained proxies
 + public ServerMBean constructor
 + ReFixed merge of Dispatcher params
 + Response.setLocale will set locale even if getWriter called.
 + Reverted dispatcher params to RI rather than spec behaviour.
 + unsynchronized ContextLoader
 + UTF-8 encoding for URLs

jetty-5.1.5rc1 - 23 August 2005
 + Encoded full path in ResourceHandler directory listing
 + Fixed 100-continues with chunking and early commit
 + Fixed illegal state with chunks and 100 continue - Tony Seebregts
 + Fixed merge of Dispatcher parameters
 + Fixed PKCS12Import input string method
 + handle extra params after charset in header
 + Release commons logging factories when stopping context.
 + upgraded to commons logging 1.0.4

jetty-5.1.5rc0 - 16 August 2005
 + Applied ciphersuite patch from tonyj
 + Authenticators use servlet sendError
 + CGI sets SCRIPT_FILENAME
 + Expect continues only sent if input is read.
 + Facade over commons LogFactory so that discovery may be avoided.
 + Fixed component remove memory leak for stop/start cycles
 + HttpTunnel timeout
 + NPE protection for double stop in ThreadedServer

jetty-5.1.4 - 05 June 2005
 + Change JAAS impl to be more flexible on finding roles
 + Fixed FTP close issue.
 + ModelMBean handles null signatures
 + NPE protection in ThreadedServer
 + set classloader during webapp doStop
 + setup MX4J with JDK1.5 in start.config

jetty-5.1.4rc0 - 19 April 2005
 + Allow ServletHandler in normal HttpContext again.
 + HttpServer delegates component handling to Container.
 + More protection from null classloaders.
 + ServletHttpContext correctly calls super.doStop.
 + Stop start.jar putting current directory on classpath.
 + Turn off web.xml validation for JBoss.

jetty-5.1.3 - 07 April 2005
 + Some minor code janitorial services

jetty-4.2.24 - 07 April 2005

jetty-5.1.3rc4 - 31 March 2005
 + Allow XmlConfiguration to start with no object.
 + make java:comp/env immutable for webapps as per J2EE spec
 + Moved servlet request wrapping to enterContextScope for geronimo security
 + refixed / mapping for filters
 + rework InitialContextFactory to use static 'default' namespace
 + updated to mx4j 3.0.1

jetty-5.1.3rc3 - 20 March 2005
 + fixed "No getter or setter found" mbean errors
 + removed accidental enablement of DEBUG for JettyPlus jndi in
   log4j.properties

jetty-5.1.3rc2 - 16 March 2005
 + Fixed context to _context refactory error
 + Updated JSR154Filter for ERROR dispatch

jetty-5.1.3rc1 - 13 March 2005
 + Fixed principal naming in FormAuthenticator
 + Fixed typo in context-param handling.
 + JettyPlus updated to JOTM 2.0.5, XAPool 1.4.2
 + update to demo site look and feel.

jetty-4.2.24rc1
 + Fixed principal naming in FormAuthenticator

jetty-5.1.3rc0 - 08 March 2005
 + Added logCookie and logLatency support to NCSARequestLog
 + Added new JAAS callback to allow extra login form fields in authentication
 + Added simple xpath support to XmlParser
 + Added SslListener for 1.4 JSSE API.
 + Added TagLibConfiguration to search for listeners in TLDs.
 + Allow system and server classes to be configured for context loader.
 + Fixed HTAccess crypt salt handling.
 + Fixed JSR154 error dispatch with explicit pass of type.
 + Fixed moderate load preventing ThreadPool shrinking.
 + Fixed rollover filename format bug
 + Flush filter chain caches on servlet/filter change
 + IOException if EOF read during chunk.

jetty-4.2.24rc0 - 08 March 2005
 + Added logCookie and logLatency support to NCSARequestLog
 + Back ported Jetty 5 ThreadedServer and ThreadPool

jetty-5.1.2 - 18 January 2005
 + Added id and ref support to XmlConfiguration
 + Apply patch #1103953
 + Cleaned up AbstractSessionManager synchronization.
 + Fixed potential concurrent login problem with JAAS

jetty-4.2.23 - 16 January 2005
 + Cleaned up AbstractSessionManager synchronization.
 + Fixed potential concurrent login problem with JAAS

jetty-5.1.2pre0 - 22 December 2004
 + Added global invalidation to AbstractSessionManager
 + Fixed case of Cookie parameters
 + Fixed suffix filters
 + Modified useRequestedID handling to only use IDs from other contexts
 + Support Secure and HttpOnly in session cookies
 + UnavailableException handling from handle

jetty-4.2.23RC0 - 17 December 2004
 + Added LogStream to capture stderr and stdout to logging
 + Build unsealed jars
 + LineInput handles readers with small internal buffer
 + Support Secure and HttpOnly in session cookies

jetty-5.1.1 - 01 December 2004

jetty-5.1.1RC1
 + Allow double // within URIs
 + Applied patch for MD5 hashed credentials for MD5
 + Fixed ordering of filters with multiple interleaved mappings.
 + Made more WebApplicationHandle configuration methods public.
 + Some minor findbugs code cleanups

jetty-5.1.1RC0 - 17 November 2004
 + added new contributed shell start/stop script
 + excluded ErrorPageHandler from standard build in extra/jdk1.2 build
 + fix commons logging imports to IbmJsseListener
 + fix for adding recognized EventListeners

jetty-5.1.0 - 14 November 2004

jetty-5.1.RC1 - 24 October 2004
 + Allow JSSE listener to be just confidential or just integral.
 + Allow multiple accepting threads
 + Build unsealed jars
 + default / mapping does not apply to Filters
 + Fixed NPE for null contenttype
 + improved clean targets
 + many minor cleanups suggested from figbug utility
 + Partially flush writers on every write so content length can be detected.
 + when committed setHeader is a noop rather than IllegalStateException

jetty-5.1.RC0 - 11 October 2004
 + Added filter chain cache
 + Added JSR77 servlet statistic support
 + Added LifeCycle events and generic container.
 + Added LogStream to capture stderr and stdout to logging
 + Fixed HTAccessHandler
 + Fixed many minor issues from J2EE 1.4 TCK testing See sf.net bugs 1031520 -
   1032205
 + JBoss 4.0.0 support
 + LineInput handles readers with small internal buffer
 + Refactored, simplified and optimized HttpOutputStream
 + Refactored webapp context configurations
 + Upgraded to ant-1.6 for jasper

jetty-5.0.0 - 10 September 2004

jetty-5.0.RC4 - 05 September 2004
 + Fixed configuration of URL alias checking
 + JettyJBoss: Use realm-name from web.xml if present, otherwise use
   security-domain from jboss-web.xml

jetty-5.0.RC3 - 28 August 2004
 + Added parameters for acceptQueueSize and lowResources level.
 + Always say close for HTTP/1.0 non keep alive.
 + Changed default URI encoding to UTF-8
 + DIGEST auth handles qop, stale and maxNonceAge.
 + fixed deployment of ejb-link elements in web.xml with jboss
 + fixed jaas logout for jetty-jboss
 + Fixes to work with java 1.5
 + JettyPlus addition of pluggable DataSources
 + JettyPlus upgrade to XAPool 1.3.3. and HSQLDB 1.7.2
 + Less verbose warning for non validating xml parser.
 + Update to jasper 5.0.27

jetty-4.2.22
 + Added parameters for acceptQueueSize and lowResources level.
 + fixed deployment of ejb-link elements in web.xml for jboss
 + fixed jaas logout for jetty-jboss integration

jetty-5.0.RC2 - 02 July 2004
 + add JMX support for JettyPlus
 + add listing of java:comp/env for webapp with JMX
 + Default servlet may use only pathInfo for resource
 + Error dispatchers are always GET requests.
 + Fixed DIGEST challenge delimiters
 + Fixed JAAS logout
 + Fixed no-role security constraint combination.
 + Fixed session leak in j2ee
 + Fix to use runas roles during servlet init and destroy
 + HTAccess calls UnixCrypt correctly
 + HttpContext sendError for authentication errors
 + integrated jetty-jboss with jboss-3.2.4
 + make choice of override of JNDI ENC entries: config.xml or web.xml
 + OPTIONS works for all URLs on default servlet

jetty-4.2.21 - 02 July 2004
 + add JMX support for JettyPlus
 + add listing of java:comp/env for webapp with JMX
 + Fixed JAAS logout
 + integrated jetty-jboss with jboss-3.2.4
 + make choice of override of JNDI ENC entries: config.xml or web.xml

jetty-5.0.RC1 - 24 May 2004
 + added extra/etc/start-plus.config to set up main.class for jettyplus
 + Changed to apache 2.0 license
 + Fixed HTTP tunnel timeout setting.
 + FORM auth redirects to context on a re-auth
 + Handle multiple virutal hosts from JBoss 3.2.4RC2
 + Improved handling of exception from servlet init.
 + maxFormContentLength may be unlimited with <0 value

jetty-4.2.20 - 22 May 2004
 + Fixed HTTP tunnel timeout setting.
 + FORM auth redirects to context on a re-auth
 + Improved handling of exception from servlet init.
 + maxFormContentLength may be unlimited with <0 value

jetty-5.0.0RC0 - 07 April 2004
 + Changed dist naming convention to lowercase
 + Default servlet respectes servlet path
 + Factored out XML based config from WebApplicationContext
 + Fixed Default servlet for non empty servlet paths
 + Fixed DOS problem
 + Fixed j2se 1.3 problem with HttpFields
 + Fixed setCharacterEncoding for parameters.
 + Forced close of connections over stop/start
 + Improved RequestLog performance
 + ProxiedFor field support added to NCSARequestLog
 + ServletContext attributes wrap HttpContext attributes.
 + Updated jasper to 5.0.19
 + Updated JettyPlus to JOTM 1.4.3 (carol-1.5.2, xapool-1.3.1)
 + Updated mx4j to V2
 + Worked around bad jboss URL handler in XMLParser

jetty-4.2.20RC0 - 07 April 2004
 + Changed dist naming convention to lowercase
 + Fixed Default servlet for non empty servlet paths
 + Forced close of connections over stop/start
 + HttpFields protected headers
 + ProxiedFor field support added to NCSARequestLog
 + Worked around bad jboss URL handler in XMLParser

jetty-4.2.19 - 19 March 2004
 + Fixed DOS attack problem

jetty-5.0.beta2 - 12 February 2004
 + Added experimental NIO listeners again.
 + Added log4j context repository to jettyplus
 + Added skeleton JMX MBean for jetty plus
 + FileResource better handles non sun JVM
 + Fixed busy loop in threadpool run
 + fixed filter dispatch configuration.
 + Fixed HEAD with empty chunk bug.
 + Fixed jetty.home/work handling
 + fixed lazy authentication with FORMs
 + Fixed SessionManager init
 + Fixed setDate thread safety
 + Improved low thread handling
 + Monitor closes socket before exit
 + NPE guard for no-listener junit deployment
 + Reorganized ServletHolder init
 + RequestDispatcher uses request encoding for query params
 + Updated to Japser 5.0.16

jetty-4.2.18 - 01 March 2004
 + Added log4j context repository to jettyplus
 + Default servlet respectes servlet path
 + Fixed j2se 1.3 problem with HttpFields
 + Improved log performance
 + NPE guard for no-listener junit deployment
 + Suppress some more IOExceptions

jetty-4.2.17 - 01 February 2004
 + Fixed busy loop in threadpool run
 + Reorganized ServletHolder init

jetty-4.2.16 - 30 January 2004
 + FileResource better handles non sun JVM
 + Fixed HttpTunnel for JDK 1.2
 + Fixed setDate multi-cpu race
 + Improved low thread handling
 + Monitor closes socket before exit
 + RequestDispatcher uses request encoding for query params
 + Update jasper to 4.1.29

jetty-5.0.beta1 - 24 December 2003
 + Added patch for JBoss realm single sign on
 + Env variables for CGI
 + Fixed UnixCrypt handling in HTAccessHandler
 + Removed support for old JBoss clustering
 + Reorganized FAQ
 + SecurityConstraints not reset by stop() on custom context

jetty-4.2.15 - 24 December 2003
 + Added patch for JBoss realm single sign on
 + Environment variables for CGI
 + Fixed UnixCrypt handling in HTAccessHandler
 + Removed support for old JBoss clustering
 + SecurityConstraints not reset by stop() on custom context

jetty-5.0.beta0 - 22 November 2003
 + Added MsieSslHandler to handle browsers that don't grok persistent SSL (msie
   5)
 + Added org.mortbay.http.ErrorHandler for error pages.
 + Allow per listener handlers
 + Expire pages that contain set-cookie as per RFC2109 recommendation
 + Fixed init race in HttpFields cache
 + JBoss integration uses writer rather than stream for XML config handling
 + PathMap uses own Map.Entry impl for IBM JVMs
 + Protect ThreadPool.run() from interrupted exceptions
 + Removed support for HTTP trailers
 + Removed the CMR/CMP distributed session implementation
 + Respect content length when decoding form content.
 + Updated jasper to 5.0.14beta
 + Use ${jetty.home}/work or WEB-INF/work for temp directories if present

jetty-4.2.15rc0 - 22 November 2003
 + Added org.mortbay.http.ErrorHandler for error pages.
 + JsseListener checks UserAgent for browsers that can't grok persistent SSL
   (msie5)
 + PathMap uses own Map.Entry impl for IBM JVMs
 + Protect ThreadPool.run() from interrupted exceptions
 + Race in HttpFields cache
 + Removed the CMR/CMP distributed session implementation
 + Use ${jetty.home}/work or WEB-INF/work for temp directories if present

jetty-4.2.14 - 04 November 2003
 + Expire pages that contain set-cookie as per RFC2109 recommendation
 + Fixed NPE in SSO
 + JBoss integration uses writer rather than stream for XML config handling
 + respect content length when decoding form content.

jetty-5.0.alpha3 - 19 October 2003
 + Allow customization of HttpConnections
 + Failed requests excluded from duration stats
 + FileClassPath derived from walk of classloader hierarchy.
 + Fixed null pointer if no sevices configured for JettyPlus
 + Implemented security constraint combinations
 + Lazy authentication if no auth constraint.
 + Priority added to ThreadPool
 + replaced win32 service with http://wrapper.tanukisoftware.org
 + Restore servlet handler after dispatch
 + Reworked Dispatcher to better support cross context sessions.
 + Set TransactionManager on JettyPlus datasources and pools
 + Updated jasper and examples to 5.0.12
 + Use File.toURI().toURL() when jdk 1.2 alternative is available.

jetty-4.2.14RC1 - 19 October 2003
 + Added UserRealm.logout and arrange for form auth
 + Allow customization of HttpConnections
 + Failed requests excluded from
 + Reworked Dispatcher to better support cross context sessions.

jetty-4.2.14RC0 - 07 October 2003
 + Build fileclasspath from a walk of the classloaders
 + cookie timestamps are in GMT
 + Correctly setup context classloader in cross context dispatch.
 + Fixed comments with embedded double dashes on jettyplus.xml file
 + Fixed handling of error pages for IO and Servlet exceptions
 + Fixed null pointer if no sevices configured for JettyPlus
 + Priority on ThreadedServer
 + Put a semi busy loop into proxy tunnels for IE problems
 + replaced win32 service with http://wrapper.tanukisoftware.org
 + Set TransactionManager on JettyPlus datasources and pools
 + updated extra/j2ee to jboss 3.2.1+
 + Use File.toURI().toURL() when jdk 1.2 alternative is available.

jetty-5.0.alpha2 - 19 September 2003
 + Correctly setup context classloader in cross context dispatch.
 + Fixed error page handling of IO and Servlet exceptions.
 + Implemented ServletRequestListeners as optional filter.
 + Improved JMX start.
 + minor doco updates.
 + Moved error page mechanism to be webapp only.
 + moved mailing lists to sourceforge.
 + MultipartRequest supports multi value headers.
 + Put a semi busy loop into proxy tunnels for IE problems
 + Turn off validation without non-xerces errors
 + Update jakarta examples
 + Use commons logging.
 + Use log4j if extra is present.
 + XML entity resolution uses URLs not Resources

jetty-5.0.alpha1 - 12 August 2003
 + Implemented locale encoding mapping.
 + Improve combinations of Security Constraints
 + Server javadoc from war
 + Switched to mx4j
 + Synced with 4.2.12
 + Updated to Jasper 5.0.7

jetty-5.0.alpha0 - 16 July 2003
 + Compiled against 2.4 servlet spec.
 + Implemented Dispatcher forward attributes.
 + Implemented filter-mapping <dispatcher> element
 + Implemented remote/local addr/port methods
 + Implemented setCharaterEncoding
 + Updated authentication so that a normal Principal is used.
 + updated to jasper 5.0.3

jetty-4.2.12 - 12 August 2003
 + Added missing S to some OPTIONS strings
 + Added open method to threaded server.
 + Fixed MIME types for chemicals
 + Fixed parameter ordering for a forward request.
 + Fixed up HTAccessHandler
 + FORMAuthenticator does 403 with empty error page.
 + Improved error messages from ProxyHandler
 + Padding for IE in RootNotFoundHandler
 + Removed protection of org.mortbay.http attributes
 + Restore max inactive interval for session manager

jetty-4.2.11 - 12 July 2003
 + Branched for Jetty 5 development.
 + Cookie params all in lower case.
 + Fixed race in servlet initialization code.
 + Prevent AJP13 from reordering query.
 + Simplified AJP13 connection handling.
 + Support separate Monitor class for start

jetty-4.2.10 - 07 July 2003
 + Updates to JettyPlus documentation
 + Updates to Jetty tutorial for start.jar, jmx etc

jetty-4.2.10pre2 - 04 July 2003
 + Addition of mail service for JettyPlus
 + Allow multiple security-role-ref elements per servlet.
 + Cleaned up alias handling.
 + Confidential redirection includes query
 + Fixed cookie handling for old cookies and safari
 + handle multiple security role references
 + Handle Proxy-Connection better
 + Improvement to JettyPlus config of datasources and connection pools
 + Many improvements in JettyPlus java:comp handling
 + Move to Service-based architecture for JettyPlus features
 + Re-implementation of JNDI
 + Restricted ports in ProxyHandler.
 + Session statistics
 + URI always encodes %
 + XmlConfiguration can get/set fields.

jetty-4.2.10pre1 - 02 June 2003
 + Added SSO implementation for FORM authentication.
 + Added stop.jar
 + Deprecated forced chunking.
 + Fixed AJP13 protocol so that request/response header enums are correct.
 + Fixed form auth success redirect after retry, introduced in 4.2.9rc1
 + Fixed JSP code visibility problem introduced in Jetty-4.2.10pre0
 + Fixed problem with shared session for inter context dispatching.
 + Form authentication remembers URL over 403
 + ProxyHandler has improved test for request content
 + Removed support of org.mortbay.http.User role.
 + Trace support is now optional (in AbstractHttpHandler).
 + WebApplicationContext does not reassign defaults descriptor value.

jetty-4.2.10pre0 - 05 May 2003
 + Added ability to override jetty startup class by using -Djetty.server on
   runline
 + Allow params in form auth URLs
 + Allow query params in error page URL.
 + Apply the append flag of RolloverFileOutputStream constructor.
 + Fixed CRLF bug in MultiPartRequest
 + Fixed table refs in JDBCUserRealm.
 + FORM Authentication is serializable for session distribution.
 + getAuthType maps the HttpServletRequest final strings.
 + getAuthType returns CLIENT_CERT instead of CLIENT-CERT.
 + Incorporate jetty extra and plus into build
 + Incorporate JettyPlus jotm etc into build.
 + Integrate with JAAS
 + Massive reorg of the CVS tree.
 + Merge multivalued parameters in dispatcher.
 + Moved Log4JLogSink into JettyPlus
 + New look and feel for www site.
 + ProxyHandler checks black and white lists for Connect.
 + RolloverFileOutputStream manages Rollover thread.
 + Updated to jasper jars from tomcat 4.1.24
 + Warn if max form content size is reached.

jetty-4.2.9 - 19 March 2003
 + Conditional headers check after /dir to /dir/ redirection.

jetty-4.2.9rc2 - 16 March 2003
 + Added X-Forwarded-For header in ProxyHandler
 + Allow dispatch to j_security_check
 + Defaults descriptor has context classloader set.
 + Fixed build.xml for source release
 + Made rfc2068 PUT/POST Continues support optional.
 + Updated included jmx jars

jetty-4.2.9rc1 - 06 March 2003
 + Added requestlog to HttpContext.
 + Added support for client certs to AJP13.
 + Added trust manager support to SunJsseListener.
 + Allow delegated creation of WebApplication derivations.
 + Check Data contraints before Auth constraints
 + Cleaned up includes
 + Dump servlet can load resources for testing now.
 + Optional 2.4 behaviour for sessionDestroyed notification.
 + ProxyHandler has black and white host list.
 + Reduced default context cache sizes (Total 1MB file 100KB).
 + Removed checking for single valued headers.
 + Stop proxy url from doing user interaction.
 + Turn request log buffering off by default.
 + Work around URLClassloader not handling leading /

jetty-4.2.8_01 - 18 February 2003
 + Added a SetResponseHeadersHandler, can set P3P headers etc.
 + Added MBeans for Servlets and Filters
 + Added option to resolve remote hostnames.  Defaults to off.
 + Default servlet can have own resourceBase.
 + Fixed AdminServlet to handle changed getServletPath better.
 + Fixed CGI servlet to handle multiple headers.
 + Moved ProxyHandler to the src1.4 tree
 + Patched first release of 4.2.8 with correct version number
 + ProxyHandler can handle multiple cookies.
 + Rolled back SocketChannelListener to 4.2.5 version

jetty-4.2.7 - 04 February 2003
 + Changed PathMap to conform to / getServletPath handling.
 + Fixed proxy tunnel for non persistent connections.
 + Relative sendRedirect handles trailing / correctly.
 + Upgraded to JSSE 1.0.3_01 to fix security problem.

jetty-4.2.6 - 24 January 2003
 + Added HttpContext.setHosts to restrict context by real interface.
 + Added MBeans for session managers
 + Added version to HttpServerMBean.
 + Allow AJP13 buffers to be resized.
 + ClientCertAuthentication updates request.
 + Fixed LineInput problem with expanded buffers.
 + Fixed rel sendRedirects for root context.
 + Improved SocketChannelListener contributed.
 + Improved synchronization on AbstractSessionManager.

jetty-4.2.5 - 14 January 2003
 + Added Log4jSink in the contrib directory.
 + Don't process conditional headers and ranges for includes
 + Fixed pathParam bug for ;jsessionid
 + Fixed requestedSessionId null bug.

jetty-4.2.4 - 04 January 2003
 + Added MBeans for handlers
 + Clear context attributes after stop.
 + Clear context listeners after stop.
 + Fixed stop/start handling of servlet context
 + HTAccessHandler checks realm as well as htpassword.
 + Reuse empty LogSink slots.
 + Upgraded jasper to 4.1.18
 + Use requestedSessionId as default session ID.

jetty-4.2.4rc0 - 12 December 2002
 + Added gzip content encoding support to Default and ResourceHandler
 + Added HttpContext.flushCache
 + Allow empty host header.
 + Avoid optional 100 continues.
 + Better access to session manager.
 + Character encoding handling for GET requests.
 + Cheap clear for HttpFields
 + Cleaned up some unused listener throws.
 + Code logs objects rather than strings.
 + Configurable root context.
 + Dir listings in UTF8
 + Fixed dir listing from jars.
 + Fixed isSecure and getScheme for SSL over AJP13
 + Fixed setBufferSize NPE.
 + Handle = in param values.
 + Handle chunked form data.
 + Implemented RFC2817 CONNECT in ProxyHandler
 + Improved ProxyHandler to the point is works well for non SSL.
 + Improved setBufferSize handling
 + Limit form content size.
 + Removed container transfer encoding handling.
 + RootNotFoundHandler to help when no context found.
 + Simplified ThreadedServer
 + Update jasper to 4.1.16beta
 + Use ThreadLocals for ByteArrayPool to avoid synchronization.
 + Use Version to reset HttpFields

jetty-4.2.3 - 02 December 2002
 + Added links to Jetty Powered page
 + added main() to org.mortbay.http.Version
 + Added PKCS12Import class to import PKCS12 key directly
 + Check form authentication config for leading /
 + Cleaner servlet stop to avoid extra synchronization on handle
 + Clean up of ThreadedServer.stop()
 + Fixed some typos
 + org.mortbay.http.HttpContext.FileClassPathAttribute
 + Removed aggressive threadpool shrinkage to avoid deadlock on SMP machines.
 + removed old HttpContext.setDirAllowed()
 + Updated bat scripts

jetty-4.2.2 - 20 November 2002
 + Added EOFException to reduce log verbosity on closed connections.
 + Avoided bad buffer status after closed connection.
 + Fixed handling of empty headers
 + Fixed sendRedirect for non http URLS
 + Fixed URI query recycling for persistent connections

jetty-4.2.1 - 18 November 2002
 + Fixed bad optimization in UrlEncoding
 + Re-enabled UrlEncoding test harnesses

jetty-4.2.0 - 16 November 2002
 + Added definitions for RFC2518 WebDav response codes.
 + Added upload demo to dump servlet.
 + Fixed AJP13 buffer size.
 + Fixed include of Invoker servlet.
 + Fixed remove listener bug.
 + Lowercase jsessionid for URLs only.
 + Made NCSARequestLog easier to extend.
 + Many more optimizations.
 + Removed jasper source and just include jars from 4.1.12
 + Removed remaining non portable getBytes() calls
 + Restrict 304 responses to seconds time resolution.
 + Use IE date formatting for speed.
 + Worked around JVM1.3 bug for JSPs

jetty-4.1.4 - 16 November 2002
 + Fixed ContextLoader parent delegation bug
 + Fixed Invoker servlet for RD.include
 + Fixed remove SocketListener bug.
 + Last modified handling uses second resolution.
 + Made NCSARequestLog simpler to extend.
 + Use IE date formatting for last-modified efficiency

jetty-4.2.0rc1 - 02 November 2002
 + Fixed ContextLoader parent delegation bug.
 + Fixed directory resource bug in JarFileResource.
 + Fixed firstWrite after commit.
 + Fixed problem setting the size of chunked buffers.
 + Fixed servletpath on invoker for named servlets.
 + Improved handling of 2 byte encoded characters within forms.
 + Recycling of HttpFields class.
 + Removed unused Servlet and Servlet-Engine headers.
 + Renamed Filter application methods.
 + Support default mime mapping defined by *

jetty-4.2.0rc0 - 24 October 2002
 + Added authenticator to admin.xml
 + Added embedded iso8859 writer to HttpOutputStream.
 + Fixed RolloverFileOutputStream without date.
 + Fixed SessionManager initialization
 + Fixed Session timeout NPE.
 + Greg's birthday release!
 + Removed duplicate classes from jar

jetty-4.1.3 - 24 October 2002
 + Added authenticator to admin.xml
 + Fixed RolloverFileOutputStream without date.
 + Fixed SessionManager initialization
 + Fixed Session timeout NPE.

jetty-4.0.6 - 24 October 2002
 + Clear interrupted status in ThreadPool
 + fixed forward attribute handling for jsp-file servlets
 + Fixed forward query string handling
 + Fixed handling of relative sendRedirect after forward.
 + Fixed setCharacterEncoding to work with getReader
 + Fixed virtual hosts temp directories.

jetty-4.2.0beta0 - 13 October 2002
 + 404 instead of 403 for WEB-INF requests
 + Allow %3B encoded ; in URLs
 + Allow anonymous realm
 + Build without jmx
 + Fixed bad log dir detection
 + Fixed caching of directories to avoid shared buffers.
 + Fix Session invalidation bug
 + FORM authentication sets 403 error page
 + getNamedDispatcher(null) returns containers default servlet.
 + New AJP13 implementation.
 + New Buffering implementation.
 + New ThreadPool implementation.
 + Removed Dispatcher dependancy on ServletHttpContext
 + Stop/Start filters in declaration order.
 + unquote charset in content type
 + Update jasper to 4.1.12 tag
 + Use "standard" names for default,jsp & invoker servlets.

jetty-4.1.2 - 13 October 2002
 + 404 instead of 403 for WEB-INF requests
 + Allow %3B encoded ; in URLs
 + Allow anonymous realm
 + Build without jmx
 + Fixed bad log dir detection
 + Fixed caching of directories to avoid shared buffers.
 + Fix Session invalidation bug
 + FORM authentication sets 403 error page
 + getNamedDispatcher(null) returns containers default servlet.
 + Some AJP13 optimizations.
 + Stop/Start filters in declaration order.
 + unquote charset in content type
 + Update jasper to 4.1.12 tag
 + Use "standard" names for default,jsp & invoker servlets.

jetty-4.1.1 - 30 September 2002
 + Avoid setting sotimeout for optimization.
 + Cache directory listings.
 + Deprecated maxReadTime.
 + Fixed client scripting vulnerability with jasper2.
 + Fixed infinite recursion in JDBCUserRealm
 + Fixed space in resource name handling for jdk1.4
 + Merged LimitedNCSARequestLog into NCSARequestLog
 + Moved launcher/src to src/org/mortbay/start
 + String comparison of If-Modified-Since headers.
 + Touch files when expanding jars

jetty-4.1.0 - 22 September 2002
 + Added LimitedNCSARequestLog
 + ClientCertAuthenticator protected from null subjectDN
 + Context Initparams to control session cookie domain, path and age.
 + Fixed AJP13 handling of mod_jk loadbalancing.
 + Fixed CGI+windows security hole.
 + Handle unremovable tempdir.
 + NCSARequest log buffered default
 + Sorted directory listings.
 + Stop servlets in opposite order to start.
 + Use javac -target 1.2 for normal classes
 + WEB-INF/classes before WEB-INF/lib

jetty-4.1.0RC6 - 14 September 2002
 + Added logon.jsp for no cookie form authentication.
 + Added redirect to welcome file option.
 + Cleaned up old debug.
 + Don't URL encode FileURLS.
 + Encode URLs of Authentication redirections.
 + Extended Session API to pass request for jvmRoute handling
 + Fixed problem with AJP 304 responses.
 + FormAuthenticator uses normal redirections now.
 + Improved HashUserRealm doco
 + Improved look and feel of demo

jetty-4.1.0RC5 - 08 September 2002
 + Added commandPrefix init param to CGI
 + AJP13Listener caught up with HttpConnection changes.
 + Implemented security-role-ref for isUserInRole.
 + Improved errors for misconfigured realms.
 + More cleanup in ThreadPool for idle death.

jetty-4.1.0RC4 - 30 August 2002
 + Created statsLock sync objects to avoid deadlock when stopping.
 + Included IbmJsseListener in the contrib directory.
 + Reverted to 302 for all redirections as all clients do not understand 303
 + Updated jasper2 to 4.1.10 tag.

jetty-4.1.0RC3 - 28 August 2002
 + Added buffering to request log
 + Added defaults descriptor to addWebApplications.
 + addWebApplications encodes paths to allow for spaces in file names.
 + Allow FORM auth pages to be within security constraint.
 + Allow WebApplicationHandler to be used with other handlers.
 + Created and integrated the Jetty Launcher
 + Fixed security problem for suffix matching with trailing "/"
 + Improved handling of path encoding in Resources for bad JVMs
 + Improved handling of PUT,DELETE & MOVE.
 + Made Resource canonicalize it's base path for directories

jetty-4.1.0RC2 - 20 August 2002
 + Added HttpListener.bufferReserve
 + Build ant, src and zip versions with the release
 + Clear interrupted status in ThreadPool
 + Conveninace setClassLoaderJava2Compliant method.
 + Fixed HttpFields cache overflow
 + Improved ByteArrayPool to handle multiple sizes.
 + Updated to Jasper2 (4_1_9 tag)
 + Use system line separator for log files.

jetty-4.1.0RC1 - 11 August 2002
 + Fixed forward query string handling
 + Fixed forward to jsp-file servlet
 + Fixed getContext to use canonical contextPathSpec
 + Fixed handling of relative sendRedirect after forward.
 + Fixed setCharacterEncoding to work with getReader
 + Improved the return codes for PUT
 + Made HttpServer serializable
 + Updated international URI doco
 + Updated jasper to CVS snapshot 200208011920

jetty-4.1.0RC0 - 31 July 2002
 + Added DigestAuthenticator
 + Added ExpiryHandler which can set a default Expires header.
 + Added link to a Jetty page in Korean.
 + Changed URI default charset back to ISO_8859_1
 + Fixed getRealPath for packed war files.
 + Restructured Password into Password and Credentials

jetty-4.0.5 - 31 July 2002
 + Fixed getRealPath for packed war files.
 + Fixed getRequestURI for RD.forward to return new URI.
 + Reversed order of ServletContextListener.contextDestroyed calls

jetty-4.1.B1 - 19 July 2002
 + Added 2.4 Filter dispatching support.
 + Added PUT,DELETE,MOVE support to webapps.
 + CGI Servlet, catch and report program invocation failure status.
 + CGI Servlet, fixed suffix mapping problem.
 + CGI Servlet, pass all HTTP headers through.
 + CGI Servlet, set working directory for exec
 + Moved dynamic servlet handling to Invoker servlet.
 + Moved webapp resource handling to Default servlet.
 + Reversed order of ServletContextListener.contextDestroyed calls
 + Sessions create attribute map lazily.
 + Support HTTP/0.9 requests again
 + Updated mini.http.jar target

jetty-3.1.9 - 15 July 2002
 + Allow doHead requests to be forwarded.
 + Fixed race in ThreadPool for minThreads <= CPUs

jetty-4.1.B0 - 13 July 2002
 + Added work around of JDK1.4 bug with NIO listener
 + Allow filter init to access servlet context methods.
 + close rather than disable stream after forward
 + Fixed close problem with load balancer.
 + Fixed ThreadPool bug when minThreads <= CPUs
 + Keep notFoundContext out of context mapping lists.
 + mod_jk FAQ
 + Moved 3rd party jars to $JETTY_HOME/ext
 + NCSARequestLog can log to stderr
 + RD.forward changes getRequestURI.
 + Stopped RD.includes closing response.

jetty-4.1.D2 - 24 June 2002
 + Added AJP13 listener for apache integration.
 + Allow comma separated cookies and headers
 + Back out Don't chunk 30x empty responses.
 + Better recycling of HttpRequests.
 + Conditional header tested against welcome file not directory.
 + Fixed ChunkableOutputStream close propagation
 + Improved ThreadedServer stopping on bad networks
 + Moved jmx classes from JettyExtra to here.
 + Protect session.getAttributeNames from concurrent modifications.
 + Set contextloader during webapplicationcontext.start
 + Support trusted external authenticators.
 + Use ThreadLocals to avoid unwrapping in Dispatcher.

jetty-4.0.4 - 23 June 2002
 + Back out change: Don't chunk 30x empty responses.
 + Conditional header tested against welcome file not directory.
 + Improved ThreadedServer stopping on bad networks

jetty-4.0.3 - 20 June 2002
 + Allow comma separated cookies and headers
 + Allow session manager to be initialized when set.
 + Better recycling of HttpRequests.
 + Fixed close propagation of on-chunked output streams
 + Fixed japanese locale
 + Force security disassociation.
 + Protect session.getAttributeNames from concurrent modifications.
 + WebapplicationContext.start sets context loader

jetty-4.1.D1 - 08 June 2002
 + Added simple buffer pool.
 + Don't chunk 30x empty responses.
 + Fixed /foo/../bar// bug in canonical path.
 + Fixed "" contextPaths in Dispatcher.
 + Merged ResourceBase and SecurityBase into HttpContext
 + Recycle servlet requests and responses
 + Removed race for the starting of session scavaging
 + Reworked output buffering to keep constant sized buffers.

jetty-4.0.2 - 06 June 2002
 + Added OptimizeIt plug
 + Don't chunk 30x empty responses.
 + Fixed /foo/../bar// bug in canonical path.
 + Fixed "" contextPaths in Dispatcher.
 + Fixed handler/context start order.
 + Fixed web.dtd references.
 + Removed race for the starting of session scavaging

jetty-3.1.8 - 06 June 2002
 + Fixed /foo/../bar// bug in canonical path.
 + Fixed no slash context redirection.
 + Fixed singled threaded dynamic servlets
 + Made SecurityConstraint.addRole() require authentication.

jetty-4.1.D0 - 05 June 2002
 + Added OptimizeIt plug.
 + Added TypeUtil to reduce Integer creation.
 + BRAND NEW WebApplicationHandler & WebApplicationContext
 + Experimental CLIENT-CERT Authenticator
 + Fixed handler/context start order.
 + Fixed web.dtd references.
 + General clean up of the API for for MBean getters/setters.
 + Removed the HttpMessage facade mechanism
 + Restructured ResourceHandler into ResourceBase
 + The 4.1 Series started looking for even more performance within the 2.3
   specification.

jetty-4.0.1 - 22 May 2002
 + Fixed "null" return from getRealPath
 + Fixed contextclassloader on ServletContextEvents.
 + OutputStreamLogSink config improvements
 + Support graceful stopping of context and server.
 + Updated jasper to 16 May snapshot

jetty-4.0.1RC2 - 14 May 2002
 + 3DES Keylength was being reported as 0. Now reports 168 bits.
 + Added confidential and integral redirections to HttpListener
 + Better error for jre1.3 with 1.4 classes
 + Cleaned up RD query string regeneration.
 + Fixed ServletResponse.reset() to resetBuffer.
 + Implemented the run-as servlet tag.

jetty-4.0.1RC1 - 29 April 2002
 + Avoid flushes during RequestDispatcher.includes
 + Better handling if no realm configured.
 + Expand ByteBuffer full limit with capacity.
 + Fixed double filtering of welcome files.
 + Fixed FORM authentication auth of login page bug.
 + Fixed setTempDirectory creation bug
 + Improved flushing of chunked responses

jetty-4.0.1RC0 - 18 April 2002
 + AbstractSessionManager sets contextClassLoader for scavanging
 + Added extract arg to addWebApplications
 + DTD allows static "Get" and "Set" methods to be invoked.
 + Extended facade interfaces to HttpResponse.sendError
 + Fixed delayed response bug: Stopped HttpConnection consuming input from
   timedout connection.
 + Moved basic auth handling to HttpRequest
 + Pass pathParams via welcome file forward for jsessionid
 + Set thread context classloader for webapp load-on-startup inits
 + Updated Jasper to CVS snapshot from Apr 18 18:50:59 BST 2002

jetty-4.0.0 - 22 March 2002
 + Added IPAddressHandler for IP restrictions
 + Jetty.sh cygwin support
 + Minor documentation updates.
 + Updated contributors.
 + Updated tutorial configure version

jetty-4.0.RC3 - 20 March 2002
 + Changed html attribute order for mozilla quirk.
 + ContextInitialized notified before load-on-startup servlets.
 + Fixed ZZZ offset format to +/-HHMM
 + JDBCUserRealm instantiates JDBC driver
 + Suppress WriterOutputStream warning.
 + Updated history

jetty-4.0.RC2 - 12 March 2002
 + Added experimental nio SocketChannelListener
 + Added skeleton load balancer
 + Disabled the Password EXEC mechanism by default
 + Dont try to extract directories
 + Fixed column name in JDBCUserRealm
 + Fixed empty referrer in NCSA log.
 + Fixed security constraint problem with //
 + Fixed version for String XmlConfigurations
 + Removed redundant sessionID check.
 + Remove last of the Class.forName calls.
 + Security FAQ

jetty-3.1.7 - 12 March 2002
 + Fixed security problem with constraints being bypassed with // in URLs

jetty-4.0.RC1 - 06 March 2002
 + Added ContentEncodingHandler for compression.
 + Call response.flushBuffer after service to flush wrappers.
 + contextDestroyed event sent before destruction.
 + Contributors list as an image to prevent SPAM!
 + Empty suffix for temp directory.
 + FileResource depends less on FilePermissions.
 + Fixed filter vs forward bug.
 + Fixed recursive DEBUG loop in Logging.
 + Improved efficiency of quality list handling
 + Minor changes to make HttpServer work on J2ME CVM
 + Simplified filter API to chunkable streams
 + Updated jetty.sh to always respect arguments.
 + Warn if jdk 1.4 classes used on JVM <1.4
 + WebApplication will use ContextLoader even without WEB-INF directory.
 + XmlParser is validating by default. use o.m.x.XmlParser.NotValidating
   property to change.

jetty-3.1.6 - 28 February 2002
 + Dispatcher.forward dispatches directly to ServletHolder to avoid premature
   exception handling.
 + Empty suffix for temp directory.
 + Fixed HttpFields remove bug
 + HttpResponse.sendError makes a better attempt at finding an error page.
 + Implemented 2.3 clarifications to security constraint semantics PLEASE
   REVIEW YOUR SECURITY CONSTRAINTS (see README).
 + LineInput can handle any sized marks
 + Set Listeners default scheme

jetty-4.0.B2 - 25 February 2002
 + Accept jetty-web.xml or web-jetty.xml in WEB-INF
 + Added LoggerLogSink to direct Jetty Logs to JDK1.4 Log.
 + Added optional JDK 1.4 src tree
 + Added org.mortbay.http.JDBCUserRealm
 + Added String constructor to XmlConfiguration.
 + Adjust servlet facades for welcome redirection
 + Improved default jetty.xml
 + Improve handling of unknown URL protocols.
 + Init classloader for JspServlet
 + Minor Jasper updates
 + o.m.u.Frame uses JDK1.4 stack frame handling
 + Simplified addWebApplication
 + Slightly more agressive eating unused input from non persistent connection.
 + Start ServletHandler as part of the FilterHandler start.
 + User / mapping rather than /* for servlet requests to static content

jetty-4.0.B1 - 13 February 2002
 + Added setClassLoader and moved getFileClassPath to HttpContext
 + getRequestURI returns encoded path
 + HttpConnection always eats unused bodies
 + LineInput waits for LF after CF if seen CRLF before.
 + Merged HttpMessage and Message
 + Servlet request destined for static content returns paths as default servlet
 + Suppress error only for IOExceptions not derivitives.
 + Updated examples webapp from tomcat
 + WriterOutputStream so JSPs can include static resources.

jetty-4.0.B0 - 04 February 2002
 + Added AbstractSessionManager
 + Added Array element to XMLConfiguration
 + Added hack for compat tests in watchdog for old tomcat stuff
 + Added index links to tutorial
 + Allow listener schemes to be set.
 + Common handling of TRACE
 + Factor out RolloverFileOutputStream from OutputStreamLogSink
 + Fixed HttpFields remove bug
 + Handle special characters in resource file names better.
 + HttpContext destroy
 + Implemented 2.3 security constraint semantics PLEASE REVIEW YOUR SECURITY
   CONSTRAINTS (see README).
 + Reduce object count and add hash width to StringMap
 + Release process builds JettyExtra
 + Removed triggers from Code.
 + Remove request logSink and replace with RequestLog using
   RolloverFileOutputStream
 + Renamed getHttpServers and added setAnonymous
 + Stop and remove NotFound context for HttpServer
 + Support Random Session IDs in HashSessionManager.
 + Updated crimson to 1.1.3
 + Updated tutorial and FAQ
 + Welcome file dispatch sets requestURI.
 + Welcome files may be relative

jetty-4.0.D4 - 14 January 2002
 + Added BlueRibbon campaign.
 + Added isAuthenticated to UserPrincipal
 + Extract WAR files to standard temp directory
 + Fixed noaccess auth demo.
 + FORM auth caches UserPrincipal
 + Handle ServletRequestWrappers for Generic Servlets
 + Improved handling of UnavailableException
 + Improved HttpResponsse.sendError error page matching.
 + Prevent output after forward
 + RequestDispatcher uses cached resources for include
 + URI uses UTF8 for % encodings.

jetty-4.0.D3 - 31 December 2001
 + cookies with maxAge==0 expire on 1 jan 1970
 + Corrected name to HTTP_REFERER in CGI Servlet.
 + DateCache handles misses better.
 + Fixed cached filter wrapping.
 + Fixed ContextLoader lib handling.
 + Fixed getLocale again
 + Fixed UrlEncoding for % + combination.
 + Generalized temp file handling
 + HttpFields uses DateCache more.
 + Made Frame members private and fixed test harness
 + Moved admin port to 8081 to avoid JBuilder
 + Patch jasper to 20011229101000
 + Removed limits on mark in LineInput.
 + setCookie always has equals

jetty-3.1.5 - 11 December 2001
 + Allow POSTs to static resources.
 + Branched at Jetty_3_1
 + cookies with maxage==0 expired 1 jan 1970
 + Fixed ChunableInputStream.resetStream bug.
 + Fixed formatting of redirectURLs for NS4.08
 + Ignore IO errors when trying to persist connections.
 + setCookie always has equals for cookie value
 + stopJob/killStop in ThreadPool to improve stopping ThreadedServer on some
   platforms.

jetty-4.0.D2 - 02 December 2001
 + added addWebApplications auto discovery
 + Allow POSTs to static resources.
 + Better handling of charset in form encoding.
 + Disabled last forwarding by setPath()
 + Fixed ChunableInputStream.resetStream bug.
 + Fixed formatting of redirect URLs.
 + Ignore IO errors when trying to persist connections.
 + Made the root context a webapplication.
 + Moved demo docroot/servlets to demo directory
 + New event model to decouple from beans container.
 + Removed Demo.java (until updated).
 + Removed ForwardHandler.
 + Removed most of the old doco, which needs to be rewritten and added again.
 + Removed Request set methods (will be replaced)
 + Restructured for demo and test hierarchies
 + stopJob/killStop in ThreadPool to improve stopping ThreadedServer on some
   platforms.

jetty-4.0.D1 - 14 November 2001
 + Added Context and Session Event Handling
 + Added FilterHandler
 + Added FilterHolder
 + Changed HandlerContext to HttpContext
 + Fixed bug with request dispatcher parameters
 + Fixed ServletHandler with no servlets
 + New ContextLoader implementation.
 + New Dispatcher implementation
 + Removed destroy methods
 + Simplified MultiMap
 + Simplified ServletHandler

jetty-4.0.D0 - 06 November 2001
 + 1.2 JSP API
 + 2.3 Servlet API
 + Added examples webapp from tomcat4
 + Branched at Jetty_3_1
 + Branched from Jetty_3_1 == Jetty_3_1_4
 + Jasper from tomcat4
 + Start SessionManager abstraction.

jetty-3.1.4 - 06 November 2001
 + Added RequestLogFormat to allow extensible request logs.
 + Default PathMap separator changed to ":,"
 + Generate session unbind events on a context.stop()
 + getRealPath accepts \ URI separator on platforms using \ file separator.
 + HTAccessHandler made stricter on misconfiguration
 + PathMap now ignores paths after ; or ? characters.
 + Remove old stuff from contrib that had been moved to extra
 + Support the ZZZ timezone offset format in DateCache

jetty-3.1.3 - 26 October 2001
 + Allow a per context UserRealm instance.
 + Correct dispatch to error pages with javax attributes set.
 + Fixed binary files in CVS
 + Fixed several problems with external role authentication. Role
   authentication in JBoss was not working correctly and there were possible
   object leaks. The fix required an API change to UserPrinciple and UserRealm.
 + Fixed Virtual hosts to case insensitive.
 + Fix security problem with trailing special characters. Trailing %00 enabled
   JSP source to be viewed or other servlets to be bypassed.
 + Improved FORM auth handling of role failure.
 + Improved Jasper debug output.
 + Improved ThreadedServer timeout defaults
 + PathMap spec separator changed from ',' to ':'. May be set with
   org.mortbay.http.PathMap.separators system property.
 + Upgraded JSSE to 1.0.2

jetty-3.1.2 - 13 October 2001
 + Added run target to ant
 + Added ServletHandler.sessionCount()
 + Added short delay to shutdown hook for JVM bug.
 + Changed 304 responses for Opera browser.
 + Changed JSESSIONID to jsessionid
 + Changed unsatisfiable range warnings to debug.
 + Fixed attr handling in XmlParser.toString
 + Fixed authentication role handling in FORM auth.
 + Fixed double entry on PathMap.getMatches
 + Fixed FORM Authentication username.
 + Fixed NotFoundHandler handling of unknown methods
 + Fixed request log date formatting
 + Fixed servlet handling of non session url params.
 + FORM authentication passes query params.
 + Further improvements in handling of shutdown.
 + Log OK state after thread low warnings.

jetty-3.1.1 - 27 September 2001
 + Correctly ignore auth-constraint descriptions.
 + Fixed jar manifest format - patched 28 Sep 2001
 + Fixed ServletRequest.getLocale().
 + Handle requestdispatcher during init.
 + Reduced verbosity of bad URL errors from IIS virus attacks
 + Removed incorrect warning for WEB-INF/lib jar files.
 + Removed JDK 1.3 dependancy
 + Use lowercase tags in html package to be XHTML-like.

jetty-3.1.0 - 21 September 2001
 + Added HandlerContext.registerHost
 + Added long overdue Tutorial documentation.
 + Fix .. handling in URI
 + Fix flush on stop bug in logs.
 + Fix FORM authentication on exact patterns
 + Fix Jetty.bat for spaces.
 + Fix param reading on CGI servlet
 + Fix REFFERER in CGI
 + Fix ResourceHandler cache invalidate.
 + Fix reuse of Resource
 + Fix ServletResponse.setLocale()
 + Improved closing of listeners.
 + Improved some other documentation.
 + New simplified jetty.bat
 + Optimized List creation
 + Removed win32 service.exe

jetty-3.1.rc9 - 02 September 2001
 + Added bin/orgPackage.sh script to change package names.
 + Added handlerContext.setClassPaths
 + Added lowResourcePersistTimeMs for more graceful degradation when we run out
   of threads.
 + Added support for Nonblocking listener.
 + Changed to org.mortbay domain names.
 + Fixed bug with non cookie sessions.
 + Fixed handling of rel form authentication URLs
 + Format cookies in HttpFields.
 + Form auth login and error pages relative to context path.
 + Patched Jasper to 3.2.3.

jetty-3.1.rc8 - 22 August 2001
 + Added HttpServer statistics
 + Allow contextpaths without leading /
 + Allow per context log files.
 + Buffer allocation
 + Don't add notfound context.
 + Fixed handling of default mime types
 + ISO8859 conversion
 + Many major and minor optimizations:
 + OutputStreamLogSink replaces WriterLogSink
 + Removed race from dynamic servlet initialization.
 + Separation of URL params in HttpHandler API.
 + StringMap
 + Support WEB-INF/web-jetty.xml configuration extension for webapps
 + Updated sponsors page
 + URI canonicalPath
 + URI pathAdd

jetty-3.1.rc7 - 09 August 2001
 + Added doco for Linux port redirection.
 + Added FORM authentication.
 + Added method handling to HTAccessHandler.
 + Added shutdown hooks to Jetty.Server to trap Ctl-C
 + Added UML diagrams to Jetty architecture documentation.
 + Added utility methods to ServletHandler for wrapping req/res pairs.
 + Don't persist connections if low on threads.
 + Dump Servlet displays cert chains
 + Fix bug in sendRedirect for HTTP/1.1
 + Fixed bug with session ID generation.
 + Fixed redirect handling by the CGI Servlet.
 + Fixed request.getPort for redirections from 80
 + Optimized HttpField handling to reduce object creatiyon.
 + Remove old context path specs
 + ServletRequest SSL attributes in line with 2.2 and 2.3 specs.
 + ServletResponse.sendRedirect puts URLs into absolute format.
 + Use Enumerations to reduce conversions for servlet API.

jetty-3.1.rc6 - 10 July 2001
 + Added Client authentication to the JsseListener
 + Added debug and logging config example to demo.xml
 + Added Get element to the XmlConfiguration class.
 + Added getResource to HandleContext.
 + Added Static calls to the XmlConfiguration class.
 + Avoid script vulnerability in error pages.
 + Cleaned up destroy handling of listeners and contexts.
 + Cleaned up Win32 Service server creation.
 + Close persistent HTTP/1.0 connections on missing Content-Length
 + Fixed a problem with Netscape and the acrobat plugin.
 + Fixed bug in B64Code. Optimised B64Code.
 + Fixed XmlParser to handle xerces1.3 OK
 + Improved debug output for IOExceptions.
 + Improved SSL debugging information.
 + KeyPairTool can now load cert chains.
 + KeyPairTool is more robust to provider setup.
 + Moved gimp image files to Jetty3Extra
 + Moved mime types and encodings to property bundles.
 + Removed getConfiguration from LifeCycleThread to avoid JMX clash.
 + RequestDispatch.forward() uses normal HandlerContext.handle() path if
   possible.
 + Updated to JSSE-1.0.2, giving full strength crypto.
 + Use exec for jetty.sh run
 + WebApps initialize resourceBase before start.
 + Win32 Service uses Jetty.Server instead of HttpServer.

jetty-3.1.rc5 - 01 May 2001
 + Added build target for mini.jetty.jar - see README.
 + Added HTaccessHandler to authenitcate against apache .htaccess files.
 + Added query param handling to ForwardHandler
 + Added ServletHandler().setUsingCookies().
 + Added UnixCrypt support to c.m.U.Password
 + Fixed EOF handling in MultiPartRequest.
 + Fixed forwarding to null pathInfo requests.
 + Fixed handling of empty responses at header commit.
 + Fixed handling of multiple cookies.
 + Fixed jetty.bat classpath problems.
 + Fixed ResourceHandler handling of ;JSESSIONID
 + Fixed sync of ThreadPool idleSet.
 + Major restructing of packages to separate servlet dependancies. c.m.XML  -
   moved XML dependant classes from c.m.Util c.m.HTTP - No servlet or XML
   dependant classes: c.m.Jetty.Servlet - moved from c.m.HTTP.Handler.Servlet
   c.m.Servlet - received some servlet dependant classes from HTTP.
 + Optimized canonical path calculations.
 + Request log contains bytes actually returned.
 + Warn and close connections if content-length is incorrectly set.

jetty-3.0.6 - 26 April 2001
 + Fixed EOF handlding in MultiPartRequest.
 + Fixed forwarding to null pathInfo requests.
 + Fixed handling of empty responses at header commit.
 + Fixed ResourceHandler handling of ;JSESSIONID
 + Fixed sync of ThreadPool idleSet.
 + Load-on-startup the JspServlet so that precompiled servlets work.

jetty-3.1.rc4 - 14 April 2001
 + Added idle thread getter to ThreadPool.
 + Include full versions of JAXP and Crimson
 + Load-on-startup the JspServlet so that precompiled servlets work.
 + Removed stray debug println from the Frame class.

jetty-3.0.5 - 14 April 2001
 + Branched from 3.1 trunk to fix major errors
 + Created better random session ID
 + Don't chunk if content length is known.
 + fixed getLocales handling of quality params
 + Fixed LineInput bug EOF
 + Fixed session invalidation unbind notification to conform with spec
 + Improved flush ordering for forwarded requests.
 + Load-on-startup the JspServlet so that precompiled servlets work.
 + Resource handler strips URL params like JSESSION.
 + Turned off range handling by default until bugs resolved

jetty-3.1.rc3 - 09 April 2001
 + Added ContentHandler Observer to XmlParser.
 + Allow webapp XmlParser to be observed for ejb-ref tags etc.
 + Cleaned up handling of exceptions thrown by servlets.
 + Created better random session ID
 + Frame handles more JIT stacks.
 + Handle zero length POSTs
 + Implemented multi-part ranges so that acrobat is happy.
 + Improved flush ordering for forwarded requests.
 + Improved ThreadPool stop handling
 + Simplified multipart response class.
 + Start session scavenger if needed.

jetty-3.1.rc2 - 30 March 2001
 + Added MultiException to throw multiple nested exceptions.
 + added options to turn off ranges and chunking to support acrobat requests.
 + fixed getLocales handling of quality params
 + fixed getParameter(name) handling for multiple values.
 + Improved handling of Primitive classes in XmlConfig
 + Improved logging of nested exceptions.
 + Lifecycle.start() may throw Exception
 + Only one instance of default MIME map.
 + Renamed getConnection to getHttpConnection
 + Use reference JAXP1.1 for XML parsing.y
 + Version 1.1 of configuration dtd supports New objects.

jetty-3.1.rc1 - 18 March 2001
 + Added Jetty documentation pages from JettyWiki
 + Cleaned up build.xml script
 + Fixed problem with ServletContext.getContext(uri)
 + Minimal handling of Servlet.log before initialization.
 + Moved JMX and SASL handling to Jetty3Extra release
 + Resource handler strips URL params like JSESSION.
 + Various SSL cleanups

jetty-3.1.rc0 - 23 February 2001
 + Added JMX management framework.
 + Changed getter and setter methods that did not conform to beans API.
 + Dynamic servlets may be restricted to Context classloader.
 + Fixed init order for unnamed servlets.
 + Fixed session invalidation unbind notification to conform with spec
 + Improved handling of primitives in utilities.
 + Improved InetAddrPort and ThreadedServer to reduce DNS lookups.
 + Reoganized packages to allowed sealed Jars
 + Socket made available via HttpConnection.
 + Use Thread context classloader as default context loader parent.

jetty-3.0.4 - 23 February 2001
 + Fixed LineInput bug with split CRLF.

jetty-3.0.3 - 03 February 2001
 + Allow Log to be disabled before initialization.
 + Fixed handling of directories without trailing /
 + Fixed pipelined request buffer bug.
 + Handle empty form content without exception.
 + Implemented web.xml servlet mapping to a JSP
 + Included new Jetty Logo

jetty-3.0.2 - 13 January 2001
 + Added etc/jetty.policy as example policy file.
 + Allow '+' in path portion of a URL.
 + Context specific security permissions.
 + Greatly improved buffering in ChunkableOutputStream
 + Handle unknown status reasons in HttpResponse
 + Ignore included response updates rather than IllegalStateException
 + Improved HTML.Block efficiency
 + Improved jetty.bat
 + Improved jetty.sh
 + Padded error bodies for IE bug.
 + Removed classloading stats which were causing circular class loading
   problems.
 + Replaced ResourceHandler FIFO cache with LRU cache.
 + Restructured demo site pages.
 + Try ISO8859_1 encoding if can't find ISO-8859-1

jetty-3.0.1 - 20 December 2000
 + Fixed value unbind notification for session invalidation.
 + Removed double null check possibility from ServletHolder

jetty-3.0.0 - 17 December 2000
 + Fixed rel path handling in default configurations.
 + Fixed rollover bug in WriterLogSink
 + Fixed taglib parsing
 + Fixed WriterLogSink init bug
 + Improved dtd resolution in XML parser.
 + Improved jetty.sh logging
 + Optional extract war files.
 + Use inner class to avoid double null check sync problems

jetty-3.0.0.rc8 - 13 December 2000
 + Added ForwardHandler
 + Change PathMap handling of /* to give precedence over suffix mapping.
 + Default log options changed if in debug mode.
 + Forward to welcome pages rather than redirect.
 + getSecurityHandler creates handler at position 0.
 + Improved exit admin handling
 + Jetty.Server catches init exceptions per server
 + Mapped *.jsp,*.jsP,*.jSp,*.jSP,*.Jsp,*.JsP,*.JSp,*.JSP
 + Optional alias checking added to FileResource.  Turned on by default on all
   platforms without the "/" file separator.
 + Patched jasper to tomcat 3.2.1
 + Protected META-INF as well as WEB-INF in web applications.
 + Removed security constraint on demo admin server.
 + Removed some unused variables.
 + Removed special characters from source.
 + SysV unix init script
 + Tidied handling of ".", ".." and "//" in resource paths

jetty-3.0.0.rc7 - 02 December 2000
 + Added Com.mortbay.HTTP.Handler.Servlet.Context.LogSink attribute to Servlet
   Context. If set, it is used in preference to the system log.
 + Added NotFoundServlet
 + Added range handling to ResourceHandler.
 + Allow dynamic servlets to be served from /
 + Auto add a NotFoundHandler if needed.
 + CGI servlet handles not found better.
 + Changed log options to less verbose defaults.
 + Conditionals apply to puts, dels and moves in ResourceHandler.
 + Depreciated RollOverLogSink and moved functionality to an improved
   WriterLogSink.
 + Don't set MIME-Version in response.
 + Double null lock checks use ThreadPool.__nullLockChecks.
 + Extended security constraints (see README and WebApp Demo).
 + Fixed security problem with lowercase WEB-INF uris on windows.
 + Handle multiple inits of same servlet class.
 + PUT, MOVE disabled in WebApplication unless defaults file is passed.
 + Set the AcceptRanges header.
 + Set thread context classloader during handler start/stop calls.
 + Split Debug servlet out of Admin Servlet.
 + ThreadedServer.forceStop() now makes a connection to itself to handle
   non-premptive close.
 + URIs accept all characters < 0xff.
 + WEB-INF protected by NotFoundServlet rather than security constraint.

jetty-3.0.0.rc6 - 20 November 2000
 + Added ServletWriter that can be disabled.
 + Added Win32 service support
 + Admin servlet uses unique links for IE.
 + Allow HttpMessage state to be manipulated.
 + Allow load-on-startup with no content.
 + Allow multiple set cookies.
 + Corrected a few of the many spelling mistakes.
 + don't include classes in release.
 + Don't set connection:close for normal HTTP/1.0 responses.
 + Don't start HttpServer log sink on add.
 + Fixed RollOverFileLogSink bug with extra log files.
 + Implemented customizable error pages.
 + Implemented resource aliases in HandlerContext - used by Servlet Context
 + Improved Log defaults
 + Javadoc improvements.
 + Map tablib configuration to resource aliases.
 + Prevent reloading dynamic servlets at different paths.
 + Put extra server and servlet info in header.
 + Reduced risk of double null check sync problem.
 + RequestDispatcher.forward() only resets buffer, not headers.
 + RequestDispatcher new queries params replace old.
 + Resource gets systemresources from it's own classloader.
 + Servlet init order may be negative.
 + Session cookies are given context path
 + Sessions try version 1 cookies in set-cookie2 header.
 + Simple stats in ContextLoader.
 + Version details in header can be suppressed with System property
   java.com.mortbay.HTTP.Version.paranoid
 + Warn for missing WEB-INF or web.xml
 + Webapps serve dynamics servlets by default.

jetty-3.0.0.rc5 - 12 November 2000
 + Added debug form to Admin servlet.
 + Allow null cookie values
 + Avoid jprobe race warnings in DateCache
 + Default writer encoding set by mime type if not explicitly set.
 + Implemented servlet load ordering.
 + Many javadoc cleanups.
 + Merged DynamicHandler into ServletHandler.
 + Moved JSP classpath hack to ServletHolder
 + Pass flush through ServletOut
 + Relax webapp rules, accept no web.xml or no WEB-INF
 + Removed Makefile build system.
 + RequestDispatcher can dispatch static resources.
 + Servlet exceptions cause 503 unavailable rather than 500 server error

jetty-2.4.9 - 12 November 2000
 + HtmlFilter handles non default encodings
 + HttpListener default max idle time = 20s
 + HttpListener ignore InterruptedIOExceptions
 + HttpRequest.write uses ISO8859_1 encoding.
 + Writing HttpRequests encodes path

jetty-3.0.0.rc4 - 06 November 2000
 + Fixed mime type mapping bug introduced in RC3
 + Fixed mis-synchronization in ThreadPool.stop()
 + Ignore more IOExceptions (still visible with debug).
 + Provide default JettyIndex.properties

jetty-3.0.0.rc3 - 05 November 2000
 + Added bin/jetty.sh run script.
 + Added context class path dynamic servlet demo
 + Added gz tgz tar.gz .z mime mappings.
 + Added HandlerContext.setHttpServerAccess for trusted contexts.
 + Changed ThreadPool.stop for IBM 1.3 JVM
 + Fixed default mimemap initialization bug
 + Further clean up of the connection close actions
 + Handle mime suffixes containing dots.
 + Implemented mime mapping in webapplications.
 + Moved unused classes from com.mortbay.Util to com.mortbay.Tools in new
   distribution package.
 + Optimized persistent connections by recycling objects
 + Prevent servlet setAttribute calls to protected context attributes.
 + Removed redundant context attributes.
 + Set MaxReadTimeMs in all examples
 + Set the thread context class loader in HandlerContext.handle
 + Strip ./ from relative resources.
 + upgraded build.xml to ant v1.2

jetty-3.0.0.rc2 - 29 October 2000
 + Accept HTTP/1. as HTTP/1.0 (for netscape bug).
 + Accept public DTD for XmlConfiguration (old style still supported).
 + Cleaned up non persistent connection close.
 + ErlEncoding treats params without values as empty rather than null.
 + Fixed thread name problem in ThreadPool
 + Pass file based classpath to JspServlet (see README).
 + Prevented multiple init of ServletHolder
 + Replaced ISO-8859-1 literals with StringUtil static

jetty-3.0.0.rc1 - 22 October 2000
 + Added CGI to demo
 + Added HashUserRealm and cleaned up security constraints
 + Added Multipart request and response classes from Jetty2
 + Added simple admin servlet.
 + All attributes in javax. java. and com.mortbay. name spaces to be set.
 + Cleaned up exception handling.
 + Initialize JSP with classloader.
 + Moved and simplified ServletLoader to ContextLoader.
 + Partial handling of 0.9 requests.
 + removed Thread.destroy() calls.

jetty-2.4.8 - 23 October 2000
 + Fixed bug with 304 replies with bodies.
 + Fixed closing socket problem
 + Improved win32 make files.

jetty-3.0.B05 - 18 October 2000
 + Added default webapp servlet mapping /servlet/name/*
 + Cleaned up response committing and flushing
 + Fixed JarFileResource to handle jar files without directories.
 + Handler RFC2109 cookies (like any browser handles them!)
 + Implemented security-role-ref for servlets
 + Implemented war file support
 + improved ant documentation.
 + Improved default log format for clarity.
 + Improved null returns to get almost clean watchdog test.
 + Improved path spec interpretation by looking at 2.3 spec
 + Java2 style classloading
 + Made test harnesses work with ant.
 + Protected servletConfig from downcast security problems
 + Removed most deprecation warnings
 + Separated context attributes and initParams.

jetty-3.0.B04 - 12 October 2000
 + Added modified version of JasperB3.2 for JSP
 + Added webdefault.xml for web applications.
 + Do not try multiple servlets for a request.
 + Filthy hack to teach jasper JspServer Jetty classpath
 + Fixed problem with session ID in paths
 + Implemented Context.getContext(uri)
 + Merged and renamed third party jars.
 + Moved FileBase to docroot
 + Redirect to index files, so index.jsp works.
 + Restricted context mapping to simple model for servlets.

jetty-3.0.B03 - 09 October 2000
 + Added append mode in RolloverFileLogSink
 + Added release script
 + Catch stop and destroy exceptions in HttpServer.stop()
 + Expanded import package.*; lines
 + Expanded leading tabs to spaces
 + Handle ignorable spaces in WebApplication
 + Handle ignorable spaces in XmlConfiguration
 + Implemented request dispatching.
 + Improved Context to Handler contract.
 + Improved handler toString
 + Improved Log rollover.
 + Made LogSink a Lifecycle interface
 + Parse but not handler startup ordering in web applications.
 + Pass object to LogSink
 + Redirect context only paths.
 + Redo dynamic servlets handling
 + Remove 411 checks as IE breaks this rule after redirect.
 + Removed last remnants JDK 1.1 support
 + Send request log via a LogSink
 + Simplified path translation and real path calculation.
 + Warn about explicit sets of WebApplication

jetty-2.4.7 - 06 October 2000
 + Added encode methods to URI
 + Allow Objects to be passed to LogSink
 + fixes to SSL doco
 + Improved win32 build
 + Set content length on errors for keep alive.
 + Support key and keystore passwords
 + Various improvements to  ServletDispatch, PropertyTree and associated
   classes.

jetty-3.0.B02 - 24 August 2000
 + Added CGI servlet
 + Fixed bug in TestRFC2616
 + Fixed HTTP/1.0 input close bug
 + Fixed LineInput bug with SSL giving CR pause LF.
 + Improved ThreadedServer stop and destroy
 + Use resources in WebApplication

jetty-3.0.B01 - 21 August 2000
 + Implemented more webapp configuration
 + Partial implementation of webapp securitycontraints
 + SSL implemented with JsseListener
 + Switched to the aelfred XML parser from microstar, which is only partially
   validating, but small and lightweight

jetty-2.4.6 - 16 August 2000
 + Added passive mode methods to FTP
 + com.mortbay.Util.KeyPairTool added to handle openSSL SSL keys.
 + JsseListener & SunJsseListener added and documented
 + Minor changes to compile with jikes.
 + Turn Linger off before closing sockets, to allow restart.

jetty-3.0.A99 - 10 August 2000
 + Added Resource abstraction
 + Added Xmlconfiguration utility
 + Implemented jetty.xml configuration
 + Make it compile cleanly with jikes.
 + Re-added commented out imports for JDK-1.1 compile
 + Removed FileBase. Now use ResourceBase instead
 + Replaced FileHandler with ResourceHandler
 + ServletLoader simplied and uses ResourcePath
 + Use SAX XML parsing instead of DOM for space saving.

jetty-3.0.A98 - 20 July 2000
 + Allow HttpRequest.toString() handles bad requests.
 + Fixed constructor to RolloverFileLogSink
 + Implemented Jetty demos and Site as Web Application.
 + Implemented WebApplicationContext
 + Improved synchronization on LogSink
 + ServletRequest.getServerPort() returns 80 rather than 0
 + Switched to JDK1.2 only

jetty-3.0.A97 - 13 July 2000
 + Added error handling to LifeCycleThread
 + Added WML mappings
 + Better tuned SocketListener parameters
 + Fixed makefiles for BSD ls
 + Fixed persistent commits with no content (eg redirect+keep-alive).
 + Formatted version in server info string.
 + implemented removeAttribute on requests
 + Implemented servlet getLocale(s).
 + Implemented servlet isSecure().
 + Less verbose debug
 + Protect setContentLength from a late set in default servlet HEAD handling.
 + Started RequestDispatcher implementation.
 + Tempory request log implementation

jetty-2.4.5 - 09 July 2000
 + Added HtmlExpireFilter and removed response cache revention from HtmlFilter.
 + Don't mark a session invalid until after values unbound.
 + Fixed transaction handling in JDBC wrappers
 + Formatted version in server info.

jetty-3.0.A96 - 27 June 2000
 + Fixed bug with HTTP/1.1 Head reqests to servlets.
 + Supressed un-needed chunking EOF indicators.

jetty-3.0.A95 - 24 June 2000
 + Fixed getServletPath for default "/"
 + Handle spaces in file names in FileHandler.

jetty-3.0.A94 - 19 June 2000
 + Added HandlerContext to allow grouping of handlers into units with the same
   file, resource and class configurations.
 + Cleaned up commit() and added complete() to HttpResponse
 + Implemented Sessions.
 + PathMap exact matches can terminate with ; or # for URL sessions and
   targets.
 + Updated license to clarify that commercial usage IS OK!

jetty-3.0.A93 - 14 June 2000
 + Lots of changes and probably unstable
 + Major rethink! Moved to 2.2 servlet API

jetty-3.0.A92 - 07 June 2000
 + Added HTML classes to jar
 + Fixed redirection bug in FileHandler

jetty-2.4.4 - 03 June 2000
 + Added build-win32.mak
 + Added HTML.Composite.replace
 + Added RolloverFileLogSink
 + Added uk.org.gosnell.Servlets.CgiServlet to contrib
 + BasicAuthHandler uses getResourcePath so it can be used behind request
   dispatching
 + FileHandler implements IfModifiedSince on index files.
 + HttpRequest.setRequestPath does not null pathInfo.
 + Improved LogSink configuration
 + Many debug call optimizations
 + Support System.property expansions in PropertyTrees.

jetty-3.0.A91 - 03 June 2000
 + Abstracted ServletHandler
 + Added HTML classes from Jetty2
 + Implemented realPath and getResource methods for servlets.
 + Improved LogSink mechanism
 + Simplified class loading
 + Simplified HttpServer configuration methods and arguments

jetty-3.0.A9 - 07 May 2000
 + File handler checks modified headers on directory indexes.
 + Fixed double chunking bug in SocketListener.
 + Improvided finally handling of output end game.
 + ServletLoader tries unix then platform separator for zip separator.

jetty-3.0.A8 - 04 May 2000
 + addCookie takes an int maxAge rather than a expires date.
 + Added LogSink extensible log architecture.
 + Added Tenlet class for reverse telnet.
 + Code.ignore only outputs when debug is verbose.
 + Moved Sevlet2_1 handler to com.mortbay.Servlet2_1
 + Servlet2_1 class loading re-acrchitected. See README.

jetty-2.4.3 - 04 May 2000
 + Allow CRLF in UrlEncoded
 + Pass Cookies with 0 max age to browser.

jetty-2.4.2 - 23 April 2000
 + Added GNUJSP to JettyServer.prp file.
 + Added LogSink and FileLogSink classes to allow extensible Log handling.
 + Handle nested RequestDispatcher includes.
 + Modified GNUJSP to prevent close in nested requests.

jetty-3.0.A7 - 15 April 2000
 + Added InetGateway to help debug IE5 problems
 + added removeValue method to MultiMap
 + fixed flush problem with chunked output for IE5
 + Include java 1.2 source hierarchy
 + removed excess ';' from source

jetty-2.4.1 - 09 April 2000
 + Fixed bug in HtmlFilter for tags split between writes.
 + Removed debug println from ServletHolder.
 + Set encoding before exception in FileHandler.

jetty-3.0.A6 - 09 April 2000
 + added bin/useJava2Collections to convert to JDK1.2
 + Dates forced to use US locale
 + Improved portability of Frame and Debug.
 + Integrated skeleton 2.1 Servlet container
 + Removed Converter utilities and InetGateway.

jetty-2.4.0 - 24 March 2000
 + Absolute URIs are returned by getRequestURI (if sent by browser).
 + Added doc directory with a small start
 + Added per servlet resourceBase configuration.
 + Added VirtualHostHandler for virtual host handling
 + Fixed bug with RequestDispatcher.include()
 + Fixed caste problem in UrlEncoded
 + Fixed null pointer in ThreadedServer with stopAll
 + Form parameters only decoded for POSTs
 + Implemented full handling of cookie max age.
 + Improved parsing of stack trace in debug mode.
 + Moved SetUID native code to contrib hierarchy
 + RequestDispatcher handles URI parameters
 + Upgraded to gnujsp 1.0.0

jetty-2.3.5 - 25 January 2000
 + Added configuration option to turn off Keep-Alive in HTTP/1.0
 + Added contrib/com/kiwiconsulting/jetty JSSE SSL adaptor to release.
 + Allow configured servlets to be auto reloaded.
 + Allow properties to be configured for dynamic servlets.
 + Fixed expires bug in Cookies
 + Fixed nasty bug with HTTP/1.1 redirects.
 + Force locale of date formats to US.
 + ProxyHandler sends content for POSTs etc.

jetty-2.3.4 - 18 January 2000
 + Cookie map keyed on domain as well as name and path.
 + DictionaryConverter handles null values.
 + Fixed IllegalStateException handling in DefaultExceptionHandler
 + Fixed interaction with resourcePaths and proxy demo.
 + Improved HtmlFilter.activate header modifications.
 + include from linux rather than genunix for native builds
 + MethodTag.invoke() is now public.
 + Servlet properties allow objects to be stored.
 + URI decodes applies URL decoding to the path.

jetty-3.0.A5 - 19 October 1999
 + Do our own URL string encoding with 8859-1
 + Replaced LF wait in LineInput with state boolean.
 + Use char array in UrlEncoded.decode
 + Use ISO8859_1 instead of UTF8 for headers etc.

jetty-2.3.3 - 19 October 1999
 + Do our own URL encoding with ISO-8859-1
 + HTTP.HTML.EmbedUrl uses contents encoding.
 + Replaced UTF8 encoding with ISO-8859-1 for headers.
 + Use UrlEncoded for form parameters.

jetty-2.3.2 - 17 October 1999
 + Fixed getReader bug with HttpRequest.
 + Updated UrlEncoded with Jetty3 version.

jetty-3.0.A4 - 16 October 1999
 + Added LF wait after CR to LineInput.
 + Basic Authentication Handler.
 + Request attributes
 + UTF8 in UrlDecoded.decodeString.

jetty-2.3.1 - 14 October 1999
 + Added assert with no message to Code
 + Added Oracle DB adapter
 + Changed demo servlets to use writers in preference to outputstreams
 + Fixed GNUJSP 1.0 resource bug.
 + Force UTF8 for FTP commands
 + Force UTF8 for HTML
 + HTTP/1.0 Keep-Alive (about time!).
 + NullHandler/Server default name.name.PROPERTIES to load
   prefix/name.name.properties
 + Prevented thread churn on idle server.
 + ThreadedServer calls setSoTimeout(_maxThreadIdleMs) on accepted sockets.
   Idle reads will timeout.
 + Use UTF8 in HTTP headers

jetty-3.0.A3 - 14 October 1999
 + Added LifeCycle interface to Utils implemented by ThreadPool,
   ThreadedServer, HttpListener & HttpHandler
 + Added service method to HttpConnection for specialization.
 + MaxReadTimeMs added to ThreadedServer.
 + StartAll, stopAll and destroyAll methods added to HttpServer.

jetty-3.0.A2 - 13 October 1999
 + Added cookie support and demo.
 + Cleaned up Util TestHarness.
 + Fixed LineInput problem with repeated CRs
 + HEAD handling.
 + HTTP/1.0 Keep-alive (about time!)
 + NotFound Handler
 + OPTION * Handling.
 + Prevent entity content for responses 100-199,203,304
 + Reduced flushing on writing response.
 + TRACE handling.
 + UTF8 handling on raw output stream.
 + Virtual Hosts.

jetty-3.0.A1 - 12 October 1999
 + Added HttpHandler interface with start/stop/destroy lifecycle
 + Added MultiMap for common handling of multiple valued parameters.
 + Added parameters to HttpRequest
 + Added PathMap implementing mapping as defined in the 2.2 API specification
   (ie. /exact, /prefix/*, *.extention & default ).
 + Implemented simple extension architecture in HttpServer.
 + LineInput uses own buffering and uses character encodings.
 + Quick port of FileHandler
 + Setup demo pages.
 + Updated HttpListener is start/stop/destroy lifecycle.

jetty-3.0.A0 - 09 October 1999
 + Added generalized HTTP Connection.
 + Added support for servlet 2.2 outbut buffer control.
 + Added support for transfer and content encoding filters.
 + Cleaned up chunking code to use LineInput and reduce buffering.
 + Cleanup and abstraction of ThreadPool.
 + Cleanup of HttpRequest and decoupled from Servlet API
 + Cleanup of HttpResponse and decoupled from Servlet API
 + Cleanup of LineInput, using 1.2 Collections.
 + Cleanup of URI, using 1.2 Collections.
 + Cleanup of UrlEncoded, using 1.2 Collections.
 + Created RFC2616 test harness.
 + Extended URI to handle absolute URLs
 + Generalized notification of outputStream events.
 + gzip and deflate request transfer encodings
 + HttpExceptions now produce error pages with specific detail of the
   exception.
 + HttpMessage supports chunked trailers.
 + HttpMessage supports message states.
 + Moved com.mortbay.Base classes to com.mortbay.Util
 + Moved HttpInput/OutputStream to ChunkableInput/OutputStream.
 + Split HttpHeader into HttpFields and HttpMessage.
 + Started fresh repository in CVS
 + TE field coding and trailer handler
 + ThreadedServer based on ThreadPool.

jetty-2.3.0 - 05 October 1999
 + Added SetUID class with native Unix call to set the effective User ID.
 + FTP closes files after put/get.
 + FTP uses InetAddress of command socket for data socket.

jetty-2.3.0A - 22 September 1999
 + Added "Powered by Jetty" button.
 + Added BuildJetty.java file.
 + Added GNUJSP 1.0 for the JSP 1.0 API.
 + Expanded tabs to spaces in source.
 + Made session IDs less predictable and removed race.
 + ServerContext available to HtmlFilters via context param
 + Use javax.servlet classes from JWSDK1.0

jetty-2.2.8 - 15 September 1999
 + Added disableLog() to turn off logging.
 + Allow default table attributes to be overriden.
 + Fixed bug in Element.attribute with empty string values.
 + Improved quoting in HTML element values
 + Made translation of getRequestURI() optional.
 + Removed recursion from TranslationHandler

jetty-2.2.7 - 09 September 1999
 + Added default row, head and cell elements to Table.
 + Added GzipFilter for content encoding.
 + FileHandler passes POST request through if the file does not exist.
 + Reverted semantics of getRequestURI() to return untranslated URI.

jetty-2.2.6 - 05 September 1999
 + Added destroy() method on all HttpHandlers.
 + Added ServletRunnerHandler to the contrib directories.
 + Allow the handling of getPathTranslated to be configured in ServletHandler.
 + class StyleLink added.
 + Cookies always available from getCookies.
 + Cookies parameter renamed to CookiesAsParameters
 + cssClass, cssID and style methods added to element.
 + FileHandler does not server files ending in '/'
 + Fixed Cookie max age order of magnitude bug.
 + HttpRequest.getSession() always returns a session as per the latest API
   spec.
 + Ignore duplicate single valued headers, rather than reply with bad request,
   as IE4 breaks the rules.
 + media added to Style
 + New implementation of ThreadPool, avoids a thread leak problem.
 + Removed JRUN options from ServletHandler configuration.
 + ServletHandler.destroy destroys all servlets.
 + SPAN added to Block
 + Updated HTML package to better support CSS:

jetty-2.2.5 - 19 August 1999
 + Always close connection after a bad request.
 + Better default handling of ServletExceptions
 + Close loaded class files so Win32 can overwrite them before GC (what a silly
   file system!).
 + Don't override the cookie as parameter option.
 + Fixed bug with closing connections in ThreadedServer
 + Improved error messages from Jetty.Server.
 + Limited growth in MultiPartResponse boundary.
 + Made start and stop non final in ThreadedServer
 + Set Expires header in HtmlFilter.

jetty-2.2.4 - 02 August 1999
 + Better help on Jetty.Server
 + Fixed bugs in HtmlFilter parser and added TestHarness.
 + HtmlFilter blanks IfModifiedSince headers on construction
 + HttpRequests may be passed to HttpFilter constructors.
 + Improved cfg RCS script.
 + ThreadedServer can use subclasses of Thread.

jetty-2.2.3 - 27 July 1999
 + Added stop call to HttpServer, used by Exit Servlet.
 + FileHandler defaults to allowing directory access.
 + Fixed parser bug in HtmlFilter
 + Improved performance of com.mortbay.HTML.Heading
 + JDBC tests modified to use cloudscape as DB.
 + Made setInitialize public in ServletHolder
 + Simplified JDBC connection handling so that it works with Java1.2 - albeit
   less efficiently.

jetty-2.2.2 - 22 July 1999
 + File handler passes through not allowed options for non existant files.
 + Fixed bug in com.mortbay.Util.IO with thread routines.
 + Fixed bug in HtmlFilter that prevented single char buffers from being
   written.
 + Fixed bug with CLASSPATH in FileJarServletLoader after attempt to load from
   a jar.
 + Implemented getResourceAsStream in FileJarServletLoader
 + Improved com.mortbay.Base.Log handling of different JVMs
 + Minor fixes to README
 + Moved more test harnesses out of classes.
 + NotFoundHandler can repond with SC_METHOD_NOT_ALLOWED.

jetty-2.2.1 - 18 July 1999
 + Added optional resourceBase property to HttpConfiguration. This is used as a
   URL prefix in the getResource API and was suggested by the JSERV and Tomcat
   implementors.
 + Added TerseExceptionHandler
 + Comma separate header fields.
 + Decoupled ExceptionHandler configuration from Handler stacks. Old config
   style will produce warning and Default behavior. See new config file format
   for changes.
 + Handle continuation lines in HttpHeader.
 + HtmlFilter resets last-modified and content-length headers.
 + Ignore IOException in ThreadedServer.run() when closing.
 + Implemented com.mortbay.Util.IO as a ThreadPool
 + Less verbose debug in PropertyTree
 + Limit maximum line length in HttpInputStream.
 + Protect against duplicate single valued headers.
 + Response with SC_BAD_REQUEST rather than close in more circumstances

jetty-2.2.0 - 01 July 1999
 + Added Protekt SSL HttpListener
 + Exit servlet improved (a little).
 + Fixed some of the javadoc formatting.
 + Improved feature description page.
 + Moved GNUJSP and Protekt listener to a contrib hierarchy.
 + ThreadedServer.stop() closes socket before interrupting threads.

jetty-2.2.Beta4 - 29 June 1999
 + Added comments to configuration files.
 + Added getGlobalProperty to Jetty.Server and used this to configure default
   page type.
 + Added JettyMinimalDemo.prp as an example of an abbreviated configuration.
 + Added property handling to ServletHandler to read JRUN servlet configuration
   files.
 + Altered meaning of * in PropertyTree to assist in abbreviated configuration
   files.
 + Expanded Mime.prp file
 + FileHandler flushes files from cache in DELETE method.
 + Made ServerSocket and accept call generic in ThreadedServer for SSL
   listeners.
 + Options "allowDir" added to FileHandler.
 + Restructured com.mortbay.Jetty.Server for better clarity and documentation.
 + ThreadedServer.stop() now waits until all threads are stopped.
 + Updated README.txt

jetty-2.2.Beta3 - 22 June 1999
 + Added alternate constructors to HTML.Include for InputStream.
 + Added file cache to FileHandler
 + Applied contributed patch of spelling and typo corrections
 + Fixed bug in HttpResponse flush.
 + Fixed file and socket leaks in Include and Embed tags.
 + Implemented efficient version of ServletContext.getResourceAsStream() that
   does not open a new socket connection (as does getResource()).
 + Improved Block.write.
 + LookAndFeelServlet uses getResourceAsStream to get the file to wrap. This
   allows it to benefit from any caching done and to wrap arbitrary content
   (not just files).
 + Ran dos2unix on all text files
 + Re-implemented ThreadedServer to improve and balance performance.
 + Restructure demo so that LookAndFeel content comes from simple handler
   stack.
 + Server.shutdown() clears configuration so that server may be restarted in
   same virtual machine.

jetty-2.2.Beta2 - 12 June 1999
 + Added all write methods to HttpOutputStream$SwitchOutputStream
 + Added com.mortbay.Jetty.Server.shutdown() for gentler shutdown of server.
   Called from Exit servlet
 + Handle  path info of a dynamic loaded servlets and correctly set the servlet
   path.
 + HttpRequest.getParameterNames() no longer alters the order returned by
   getQueryString().
 + Standardized date format in persistent cookies.

jetty-2.2.Beta1 - 07 June 1999
 + Allow configuration of MinListenerThreads, MaxListenerThreads,
   MaxListenerThreadIdleMs
 + Close files after use to avoid "file leak" under heavy load.
 + Defined abstract ServletLoader, derivations of which can be specified in
   HttpConfiguration properties.
 + Destroy requests and responses to help garbage collector.
 + Don't warn about IOExceptions unless Debug is on.
 + Fixed cache in FileJarServletLoader
 + Fixed incorrect version numbers in a few places.
 + Fixed missing copyright messages from some contributions
 + HtmlFilter optimized for being called by a buffered writer.
 + Implemented all HttpServer attribute methods by mapping to the
   HttpConfiguration properties.  Dynamic reconfiguration is NOT supported by
   these methods (but we are thinking about it).
 + Improved ThreadPool synchronization and added minThreads.
 + Included GNUJSP 0.9.9
 + Limit the job queue only grow to the max number of threads.
 + Optional use of DateCache in log file format
 + Restructure ThreadedServer to reduce object creation.

jetty-2.2.Beta0 - 31 May 1999
 + Added "Initialize" attribute to servlet configuration to allow servlet to be
   initialized when loaded.
 + Added HttpResponse.requestHandled() method to avoid bug with servlet doHead
   method.
 + Added Page.rewind() method to allow a page to be written multiple times
 + Handle malformed % characters in URLs.
 + HttpRequest.getCookies returns empty array rather than null for no cookies.
 + Included and improved version of ThreadPool for significant performance
   improvement under high load.
 + Included contributed com.mortbay.Jetty.StressTester class
 + LogHandler changed to support only a single outfile and optional append.
 + Removed support for STF
 + Servlet loader handles jar files with different files separator.
 + ThreadedServer gently shuts down.
 + Token effort to keep test files out of the jar

jetty-2.2.Alpha1 - 07 May 1999
 + Call destroy on old servlets when reloading.
 + Dynamic servlets can have autoReload configured
 + Fixed bug in SessionDump
 + Made capitalization of config file more consistent(ish)
 + ServletHolder can auto reload servlets
 + Wait for requests to complete before reloading.

jetty-2.2.Alpha0 - 06 May 1999
 + Added reload method to ServletHolder, but no way to call it yet.
 + Added ServletLoader implementation if ClassLoader.
 + Changed options for FileServer
 + Dynamic loading of servlets.
 + Fixed date overflow in Cookies
 + HttpHandlers given setProperties method to configure via Properties.
 + HttpListener class can be configured
 + HttpResponse.sendError avoids IllegalStateException
 + Implemented ServletServer
 + Improved PropertyTree implementation
 + Improved SessionDump servlet
 + Mime suffix mapping can be configured.
 + New Server class using PropertyTree for configuration
 + Old Jetty.Server class renamed to Jetty.Server21
 + Removed historic API from sessions
 + Removed SimpleServletServer

jetty-2.1.7 - 22 April 1999
 + Fixed showstopper bug with getReader and getWriter in requests and
   responses.
 + HttpFilter uses package interface to get HttpOutputStream

jetty-2.1.6 - 21 April 1999
 + Added additional date formats for HttpHeader.getDateHeader
 + New simpler version of PropertyTree
 + Reduced initial size of most hashtables to reduce default memory overheads.
 + Return EOF from HttpInputStream that has a content length.
 + Throw IllegalStateException as required from gets of
   input/output/reader/writer in requests/responses.
 + Updated PropertyTreeEditor

jetty-2.1.5 - 15 April 1999
 + Added setType methods to com.mortbay.FTP.Ftp
 + Fixed alignment bug in TableForm
 + Fixed bug in ServletDispatch for null pathInfo
 + Fixed bugs with invalid sessions
 + Form parameters protected against multiple decodes when redirected.
 + HtmlFilter now expands <!=SESSION> to the URL encoded session if required.
 + Implemented HttpRequest.getReader()
 + Instrumented most of the demo to support URL session encoding.
 + Moved SessionHandler to front of stacks
 + Page factory requires response for session encoding
 + Reduced session memory overhead of sessions
 + Removed RFCs from package
 + Servlet log has been diverted to com.mortbay.Base.Log.event() Thus debug
   does not need to be turned on to see servlet logs.
 + Session URL encoding fixed for relative URLs.

jetty-2.1.4 - 26 March 1999
 + fixed bug in getRealPath
 + Fixed problem compiling PathMap under some JDKs.
 + getPathTranslated now call getRealPath with pathInfo (as per spec).
 + HttpRequest attributes implemented.
 + pathInfo returns null for zero length pathInfo (as per spec). Sorry if this
   breaks your servlets - it is a pain!
 + Reduced HTML dependence in HTTP package to allow minimal configuration
 + Session max idle time implemented.
 + Tightened license agreement so that binary distributions are required to
   include the license file.

jetty-2.1.3 - 19 March 1999
 + Added support for suffixes to PathMap
 + Included GNUJSP implementation of Java Server Pages
 + Use Java2 javadoc

jetty-2.1.2 - 09 March 1999
 + API documentation for JSDK 2.1.1
 + Cascading style sheet HTML element added.
 + Converted most servlets to HttpServlets using do Methods.
 + Fixed trailing / bug in FileHandler (again!).
 + JSDK 2.1.1

jetty-2.1.1 - 05 March 1999
 + com.mortbay.Base.DateCache class added and used to speed date handling.
 + Fast char buffer handling in HttpInputStream
 + Faster version of HttpHeader.read()
 + Faster version of HttpInputStream.readLine().
 + Faster version of HttpRequest
 + Handle '.' in configured paths (temp fix until PropertyTrees)
 + Reduced number of calls to getRemoteHost for optimization
 + Size all StringBuffers

jetty-2.1.0 - 22 February 1999
 + Deprecated com.mortbay.Util.STF
 + getServlet methods return null.
 + image/jpg -> image/jpeg
 + PropertyTrees (see new Demo page)
 + ServletDispatch (see new Demo page)
 + Session URL Encoding

jetty-2.1.B1 - 13 February 1999
 + Added video/quicktime to default MIME types.
 + Fixed bug with if-modified-since in FileHandler
 + Fixed bug with MultipartRequest.
 + Implemented getResource and getResourceAsStream (NOT Tested!).
 + Implemented Handler translations and getRealPath.
 + Implemented RequestDispatcher (NOT Tested!).
 + Improved handling of File.separator in FileHandler.
 + Replace package com.mortbay.Util.Gateway with class
   com.mortbay.Util.InetGateway
 + Updated DefaultExceptionHandler.
 + Updated InetAddrPort.
 + Updated URI.

jetty-2.1.B0 - 30 January 1999
 + Added plug gateway classes com.mortbay.Util.Gateway
 + Added support for PUT, MOVE, DELETE in FileHandler
 + FileHandler now sets content length.
 + Fixed command line bug with SimpleServletConfig
 + Minor changes to support MS J++ and its non standard language extensions -
   MMMmmm should have left it unchanged!
 + Uses JSDK2.1 API, but not all methods implemented.

jetty-2.0.5 - 15 December 1998
 + added getHeaderNoParams
 + Temp fix to getCharacterEncoding

jetty-2.0.4 - 10 December 1998
 + Implement getCharacterEncoding
 + Improved default Makefile behaviour
 + Improved error code returns
 + Portability issues solved for Apple's
 + Removed MORTBAY_HOME support from Makefiles
 + Use real release of JSDK2.0 (rather than beta).

jetty-2.0.3 - 13 November 1998
 + Fix bug with index files for Jetty.Server. Previously servers configured
   with com.mortbay.Jetty.Server would not handle index.html files.  Need to
   make this configurable in the prp file.
 + Fixed errors in README file: com.mortbay.Jetty.Server was called
   com.mortbay.HTTP.Server
 + Limit threads in ThreadedServer and low priority listener option greatly
   improve performance under worse case loads.

jetty-2.0.2 - 01 November 1998
 + Add thread pool to threaded server for significant performance improvement.
 + Buffer files during configuration
 + Buffer HTTP Response headers.
 + Use JETTY_HOME rather than MORTBAY_HOME for build environment

jetty-2.0.1 - 27 October 1998
 + Released under an Open Source license.

jetty-2.0.0 - 25 October 1998
 + Added multipart/form-data demo.
 + Fixed Code.formatObject handling of null objects.
 + Removed Chat demo (too many netscape dependencies).
 + Removed exceptional case from FileHandler redirect.

jetty-2.0.Beta3 - 29 September 1998
 + Added com.mortbay.HTTP.MultiPartRequest to handle file uploads
 + Added com.mortbay.Jetty.Server (see README.Jetty)
 + Demo converted to an instance of com.mortbay.Jetty.Server
 + Fixed Log Handler again.
 + Ignore exception from HttpListener
 + Properly implemented multiple listening addresses
 + Send 301 for directories without trailing / in FileHandler

jetty-2.0Beta2 - 01 July 1998
 + Fixed Log Handler for HTTP/1.1
 + Slight improvement in READMEEs

jetty-2.0Beta1 - 01 June 1998
 + Fixed bug with calls to service during initialization of servlet
 + Handle full URLs in HTTP requests (to some extent)
 + Improved performance of Code.debug() calls, significantly in the case of non
   matching debug patterns.
 + Improved performance with special asciiToLowerCase
 + Provided addSection on com.mortbay.HTML.Page
 + Provided reset on com.mortbay.HTML.Composite.
 + Proxy demo in different server instance
 + Warn if MSIE used for multi part MIME.

jetty-2.0Alpha2 - 01 May 1998
 + Added date format to Log
 + Added timezone to Log
 + Handle params in getIntHeader and getDateHeader
 + Handle Single Threaded servlets with servlet pool
 + JDK1.2 javax.servlet API
 + Removed HttpRequest.getByteContent
 + Use javax.servlet.http.Cookie
 + Use javax.servlet.http.HttpSession
 + Use javax.servlet.http.HttpUtils.parsePostData

jetty-1.3.5 - 01 May 1998
 + Added date format to Log
 + Correct handling of multiple parameters
 + Debug triggers added to com.mortbay.Base.Code
 + Fixed socket inet bug in FTP

jetty-2.0Alpha1 - 08 April 1998
 + accept chunked data
 + Add HTTP/1.1 Date: header
 + Correct formatting of Date HTTP headers
 + Debug triggers added to com.mortbay.Base.Code
 + Fixed forward bug with no port number
 + handle extra spaces in HTTP headers
 + Handle file requests with If-Modified-Since: or If-Unmodified-Since:
 + Handle HEAD properly
 + Handle HTTP/1.1 Host: header
 + HttpTests test harness
 + persistent connections
 + Really fixed handling of multiple parameters
 + Removed HttpRequestHeader class
 + Requires Host: header for 1.1 requests
 + Send 100 Continue for HTTP/1.1 requests (concerned about push???)
 + Send Connection: close
 + Sends chunked data for 1.1 responses of unknown length.

jetty-1.3.4 - 15 March 1998
 + Dump servlet enhanced to exercise these changes.
 + Fixed handling of multiple parameters in query and form content.
   "?A=1%2C2&A=C%2CD" now returns two values ("1,2" & "C,D") rather than 4.
 + ServletHandler now takes an optional file base directory name which is used
   to set the translated path for pathInfo in servlet requests.

jetty-1.3.3
 + Closed exception window in HttpListener.java
 + Fixed TableForm.addButtonArea bug.
 + TableForm.extendRow() uses existing cell

jetty-1.3.2
 + Added per Table cell composite factories
 + Fixed proxy bug with no port number

jetty-1.3.1
 + Better handling of InvocationTargetException in debug
 + ForwardHandler only forwards as http/1.0 (from Tobias.Miller)
 + Improved parsing of stack traces
 + Minor fixes in SmtpMail
 + Minor release adjustments for Tracker

jetty-1.3.0
 + Added DbAdaptor to JDBC wrappers
 + Beta release of Tracker

jetty-1.2.0
 + Alternate look and feel for Jetty
 + Better Debug configuration
 + DebugServlet
 + Fixed install bug for nested classes
 + Reintroduced STF

jetty-1.1.1
 + Improved documentation

jetty-1.1
 + Improved connection caching in java.mortbay.JDBC
 + Moved HttpCode to com.mortbay.Util

jetty-1.0.1
 + Bug fixes

jetty-1.0
 + First release in com.mortbay package structure
 + Included Util, JDBC, HTML, HTTP, Jetty
<|MERGE_RESOLUTION|>--- conflicted
+++ resolved
@@ -274,20 +274,6 @@
    quickstart
  + 1276 Remove org.eclipse.jetty.websocket.server.WebSocketServerFactory from
    SPI
-<<<<<<< HEAD
-
-jetty-9.4.0.v20161208 - 08 December 2016
- + 1112 How config async support in jsp tag?
- + 1124 Allow configuration of WebSocket mappings from Spring
- + 1139 Support configuration of properties during --add-to-start
- + 1146 jetty.server.HttpInput deadlock
- + 1148 Support HTTP/2 HEADERS trailer
- + 1151 NPE in ClasspathPattern.match()
- + 1153 Make SessionData easier to subclass
- + 123 AbstractSessionIdManager can't atomically check for uniqueness of new
-   session ID
-=======
->>>>>>> 8661a73a
 
 jetty-9.3.16.v20170120 - 20 January 2017
  + 486 JDK 9 ALPN implementation
@@ -462,8 +448,6 @@
    charset=UTF-8"
  + 1099 PushCacheFilter pushes POST requests
  + 1103 AbstractNCSARequestLog reports too much of the Request URI
-<<<<<<< HEAD
-=======
 
 jetty-9.3.14.v20161028 - 28 October 2016
  + 292 NPE in SslConnectionFactory newConnection
@@ -481,7 +465,6 @@
  + 1039 AttributeNormalizer should not track attributes that are null
  + 1046 Improve HTTP2Flusher error report
  + 480764 Add extra tests for empty multipart
->>>>>>> 8661a73a
 
 jetty-9.4.0.RC1 - 21 October 2016
  + 277 Proxy servlet does not handle HTTP status 100 correctly
@@ -728,167 +711,6 @@
  + 837 Update to support apache jasper 8.5.4
  + 841 support reset in buffering interceptors
 
-<<<<<<< HEAD
-jetty-9.4.0.M0 - 03 June 2016
- + 356 Element error-page/location must start with a '/'
- + 360 Improve HTTP/2 stream interleaving
- + 367 Resolve remaining git.eclipse.org build references
- + 411 ensure MongoSessionManager saves maxInactiveInterval and expiry
-   correctly Issue #415 ensure setting > MAX_INT session-timeout is detected
- + 412 Clarify ServletContextListener.contextDestroyed
- + 418 Add osgi capability for endpoint configurator
- + 437786 SslContextFactory: Allow Password.getPassword to be overridden
- + 469 Update to Apache Jasper 8.0.33
- + 472675 No main manifest attribute, in jetty-runner regression
- + 478918 Change javax.servlet.error,forward,include literals to
-   RequestDispatcher constants
- + 479179 Fixed NPE from debug
- + 479343 calls to MetaData#orderFragments() with relative ordering adds
-   duplicate jars
- + 479537 Server preface sent after client preface reply
- + 479678 Support HTTP/1.1 Upgrade in HttpClient
- + 479712 Documented --approve-all-licenses
- + 479832 Update comment in gcloud-sessions.xml file
- + 479839 Regression when starting application with excessive scan times
- + 479865 IllegalStateException: Multiple servlets map to path: *.jsp: jsp,jsp
- + 479903 improve async onError handling
- + 480 jetty-osgi] org.eclipse.jetty.annotations should be optional
- + 480162 Continuations behavior differences due to HttpURI behavior
- + 480272 Update to newer jdt ecj version
- + 480827 Implemented Unix Domain Socket Connector
- + 480898 Introduce FilterMapping.getDispatcherTypes() method
- + 480904 jetty-util Loader simplification
- + 481075 Session statistics are not accurate
- + 481116 Introduce connection pooling also for HTTP/2 transport
- + 481203 Add ability to set configurations to apply to WebAppContext for
-   jetty-maven-plugin
- + 481373 Corner cases where session may remain in JDBCSessionManager memory
- + 481717 Make Callback and Promise CompletableFuture-friendly
- + 481718 Improve stream interleaving
- + 481903 Module Descriptions
- + 482039 Create shaded jar for isolated jetty-client use
- + 482041 Add ServletHandler.newCachedChain() to ease customization
- + 482042 New API, Allow customization of ServletHandler path mapping
- + 482056 Compact path before using it in getRequestDispatcher()
- + 482057 MultiPartInputStream temp file permissions should be limited to user
- + 482172 Report form key size count in UrlEncoded exceptions
- + 482173 Track original Query string in Rewrite RuleContainer too
- + 483059 Remove cache of authenticated users
- + 483119 CachingWebAppClassLoader breaks JSP
- + 483427 AsyncContext complete while pending async Reads/Writes
- + 484349 Optimized PathMappings lookup
- + 484350 Allow GzipHandler path include/exclude to use regex
- + 484603 HashLoginService does not stop its PropertyUserStore
- + 484616 Outdated version of javaee_web_services_client_1_2.xsd
- + 484818 Expose interesting HTTP/2 attributes and operations via JMX
- + 484822 Jetty ThreadMonitor memory leak
- + 485 Multiple compressed formats from static content
- + 485031 two PathWatcher threads running after automatically restarting webapp
- + 485063 After stopping JettyWebAppContext, it still contains reference to old
-   WebAppClassLoader via ServerContainer bean
- + 485064 HashSessionManager leaks ScheduledExecutorScheduler with reference to
-   un-deployed webapp
- + 485199 Remove copyright blurb from pom.xml files
- + 485625 Allow overriding the conversion of a String into a Credential
- + 486497 NPE in MappedLoginService
- + 486530 Handler added to WebAppContext prevents ServletContext initialization
- + 493 OSGiClassLoader contains dead code
- + 495 EventSender might leak service-references or miss them at all
- + 514 Allow ExecutionStrategy to be configurable
- + 515 #467
- + 525 fix blockForContent spin
- + 532 Get rid of generated jetty-start/dependency-reduced-pom.xml
- + 533 Do not hide file resource exception
- + 605 Guard concurrent calls to WebSocketSession.close()
- + 608 reset encoding set from content type
-
-jetty-9.3.14.v20161028 - 28 October 2016
- + 292 NPE in SslConnectionFactory newConnection
- + 295 Ensure Jetty Client use of Deflater / Inflater calls .end() to avoid
-   memory leak
- + 989 InputStreamResponseListener.get() throws with HTTP/2 following redirect
- + 1009 9.3.x] ThreadLimitHandler has no method setBlockForMs
- + 1018 Remove dependency on asm types in oej.annotations.Util
- + 1029 Restore Request.setHttpVersion()
- + 1031 Improve HttpField pre-encoding
- + 1032 Remove jetty dependencies in jetty jasper classes
- + 1037 Don't execute AsyncListener.onTimeout events in spare Scheduler-Thread
- + 1038 AttributeNormalizer does not favor ${WAR} over other attributes, like
-   ${jetty.base}
- + 1039 AttributeNormalizer should not track attributes that are null
- + 1046 Improve HTTP2Flusher error report
-
-jetty-9.3.13.v20161014 - 14 October 2016
- + 295 Ensure Jetty Client use of Deflater / Inflater calls .end() to avoid
-   memory leak
- + 926 No LSB Tags on jetty.sh script cause warning on Ubuntu 16.04
- + 999 Create a Flight Recorder module
- + 1000 Allow legacy behaviour if 2 servlets map to same path
-
-jetty-9.3.13.M0 - 30 September 2016
- + 277 Proxy servlet does not handle HTTP status 100 correctly
- + 870 TLS protocol exclusion broken for SslContextFactory(String)
- + 915 The jetty-maven-plugin:stop goal doesn't stop everything completely
- + 918 Support certificates hot reload
- + 930 Add module instructions to SSL section
- + 943 Docs: Error in 'Embedding Jetty' page - example 'FileServer'
- + 948 9.4.0.RC0 jetty-distribution invalid config etc/jetty-http2c.xml
- + 955 Response listeners not invoked when using Connection.send()
- + 959 CompleteListener invoked twice for HTTP/2 transport and response content
- + 960 Async I/O spin when reading early EOF
- + 965 Link from High Load docs to Garbage Collection Tuning is broken
- + 966 Remove usages of ConcurrentArrayQueue
-
-jetty-9.3.12.v20160915 - 15 September 2016
- + 56 Fix authn issues in LdapLoginModule
- + 131 Improve Connector Statistic names and values
- + 185 Implement RFC 7239 (Forwarded header)
- + 700 Bundle org.eclipse.jetty.http.spi not available via p2 repository
- + 725 Provide a private way to report security issues
- + 752 Implement support for HTTP2 SETTINGS_MAX_HEADER_LIST_SIZE
- + 759 Ensure wrapped Responses will close and commit outputstream or writer
- + 780 The moved websocket PathSpec is incompatible with cometd 3.0.x
- + 783 Report name of broken jar file
- + 784 JSP Session updated before sendRedirect() lose their information
- + 786 Buffering Response Handler
- + 790 AsyncContentListener semantic broken with HTTP/2 transport
- + 792 HTTP/2] Socket seems to be not closed completely
- + 797 MimeTypes resource loading incorrect on OSGi
- + 798 async IO Write closed race
- + 804 setting default Url Encoding broken in Jetty >= 9.3
- + 806 Jetty HttpClient authentication - missing any realm option
- + 817 NPE in jndi Resource
- + 826 Better default for HTTP/2's max concurrent streams
- + 827 HTTPClient fails connecting to HTTPS host through an HTTP proxy
-   w/authentication
- + 830 Test webapp not properly copied to demo-base
- + 832 ServerWithJNDI example uses wrong webapp
- + 841 support reset in buffering interceptors
- + 844 Implement a Thread Limit Handler
- + 845 Improve blocking IO for data rate limiting
- + 851 MBeanContainer no longer unregisters MBeans when "stopped"
- + 854 If container.destroy() is called, calling container.start() again should
-   throw an IllegalStateException
- + 855 JMXify MBeanContainer
- + 860 Only TLS 1.2 Supported
- + 868 ClassLoader leak with Jetty and Karaf - static instances of
-   java.lang.Throwable
- + 880 Refactor jetty-http's HostPortHttpField logic into new jetty-util class
- + 882 Add IPv6 support to IPAddressMap in jetty-util
- + 889 ConstantThrowable.name can be removed
- + 894 When adding servless class, preserve Class instead of going through
-   String
- + 897 Remove GzipHandler interceptor when out of scope
- + 898 GzipHandler adds multiple Vary header
- + 902 Expect: 100-Continue does not work with HTTP/2
- + 909 Path and Domain not properly matched in addCookie()
- + 911 Request.getRequestURI() gets decoded after startAsync(req, resp) is
-   invoked
- + 913 Unprotected debug in WebAppClassLoader
- + 922 Implements methods Connection.getBytes[In|Out]()
-
-=======
->>>>>>> 8661a73a
 jetty-9.3.11.v20160721 - 21 July 2016
  + 230 customize Content-Type in ErrorHandler's default error page
  + 592 Support no-value Host header in HttpParser
