--- conflicted
+++ resolved
@@ -23,19 +23,11 @@
  * <p>Parse a string in the form "host:port", handling IPv4 an IPv6 hosts</p>
  *
  * <p>The System property "org.eclipse.jetty.util.HostPort.STRIP_IPV6" can be set to a boolean 
-<<<<<<< HEAD
- * value to control of the square brackets are stripped off IPv6 addresses (default true).</p>
- */
-public class HostPort
-{
-    private final static boolean STRIP_IPV6 = Boolean.parseBoolean(System.getProperty("org.eclipse.jetty.util.HostPort.STRIP_IPV6","true"));
-=======
  * value to control of the square brackets are stripped off IPv6 addresses (default false).</p>
  */
 public class HostPort
 {
     private final static boolean STRIP_IPV6 = Boolean.parseBoolean(System.getProperty("org.eclipse.jetty.util.HostPort.STRIP_IPV6","false"));
->>>>>>> 8661a73a
     
     private final String _host;
     private final int _port;
